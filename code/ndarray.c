--- conflicted
+++ resolved
@@ -1953,18 +1953,16 @@
             return ndarray_binary_power(lhs, rhs, ndim, shape, lstrides, rstrides);
             break;
         #endif
-<<<<<<< HEAD
+
         #if NDARRAY_HAS_BINARY_OP_OR | NDARRAY_HAS_BINARY_OP_XOR | NDARRAY_HAS_BINARY_OP_AND
         case MP_BINARY_OP_OR:
         case MP_BINARY_OP_XOR:
         case MP_BINARY_OP_AND:
             return ndarray_binary_logical(lhs, rhs, ndim, shape, lstrides, rstrides, op);
-=======
         #if NDARRAY_HAS_BINARY_OP_FLOOR_DIVIDE
         case MP_BINARY_OP_FLOOR_DIVIDE:
             COMPLEX_DTYPE_NOT_IMPLEMENTED(lhs->dtype);
             return ndarray_binary_floor_divide(lhs, rhs, ndim, shape, lstrides, rstrides);
->>>>>>> 84f99f17
             break;
         #endif
         default:
