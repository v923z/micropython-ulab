/*
 * This file is part of the micropython-ulab project,
 *
 * https://github.com/v923z/micropython-ulab
 *
 * The MIT License (MIT)
 *
 * Copyright (c) 2024 Zoltán Vörös
*/

#include <math.h>

#include "py/builtin.h"
#include "py/obj.h"
#include "py/runtime.h"

#include "random.h"

ULAB_DEFINE_FLOAT_CONST(random_zero, MICROPY_FLOAT_CONST(0.0), 0UL, 0ULL);
ULAB_DEFINE_FLOAT_CONST(random_one, MICROPY_FLOAT_CONST(1.0), 0x3f800000UL, 0x3ff0000000000000ULL);

// methods of the Generator object
static const mp_rom_map_elem_t random_generator_locals_dict_table[] = {
    #if ULAB_NUMPY_RANDOM_HAS_NORMAL
        { MP_ROM_QSTR(MP_QSTR_normal), MP_ROM_PTR(&random_normal_obj) },
    #endif
    #if ULAB_NUMPY_RANDOM_HAS_RANDOM
        { MP_ROM_QSTR(MP_QSTR_random), MP_ROM_PTR(&random_random_obj) },
    #endif
    #if ULAB_NUMPY_RANDOM_HAS_UNIFORM
        { MP_ROM_QSTR(MP_QSTR_uniform), MP_ROM_PTR(&random_uniform_obj) },
    #endif
};

static MP_DEFINE_CONST_DICT(random_generator_locals_dict, random_generator_locals_dict_table);

// random's Generator object is defined here
#if defined(MP_DEFINE_CONST_OBJ_TYPE)
MP_DEFINE_CONST_OBJ_TYPE(
    random_generator_type,
    MP_QSTR_generator,
    MP_TYPE_FLAG_NONE,
    print, random_generator_print,
    make_new, random_generator_make_new,
    locals_dict, &random_generator_locals_dict
);
#else
const mp_obj_type_t random_generator_type = {
    { &mp_type_type },
    .name = MP_QSTR_generator,
    .print = random_generator_print,
    .make_new = random_generator_make_new,
    .locals_dict = (mp_obj_dict_t*)&random_generator_locals_dict
};
#endif

void random_generator_print(const mp_print_t *print, mp_obj_t self_in, mp_print_kind_t kind) {
    (void)kind;
    random_generator_obj_t *self = MP_OBJ_TO_PTR(self_in);
    mp_printf(MP_PYTHON_PRINTER, "Gnerator() at 0x%p", self);
}

mp_obj_t random_generator_make_new(const mp_obj_type_t *type, size_t n_args, size_t n_kw, const mp_obj_t *args) {
    (void) type;
    mp_arg_check_num(n_args, n_kw, 0, 1, true);
    mp_map_t kw_args;
    mp_map_init_fixed_table(&kw_args, n_kw, args + n_args);

    static const mp_arg_t allowed_args[] = {
        { MP_QSTR_, MP_ARG_OBJ, { .u_rom_obj = MP_ROM_NONE } },
    };
    mp_arg_val_t _args[MP_ARRAY_SIZE(allowed_args)];
    mp_arg_parse_all(n_args, args, &kw_args, MP_ARRAY_SIZE(allowed_args), allowed_args, _args);


    if(args[0] == mp_const_none) {
        #ifndef MICROPY_PY_RANDOM_SEED_INIT_FUNC
        mp_raise_ValueError(MP_ERROR_TEXT("no default seed"));
        #else
        random_generator_obj_t *generator = m_new_obj(random_generator_obj_t);
        generator->base.type = &random_generator_type;
        generator->state = MICROPY_PY_RANDOM_SEED_INIT_FUNC;
        return MP_OBJ_FROM_PTR(generator);
        #endif
    } else if(mp_obj_is_int(args[0])) {
        random_generator_obj_t *generator = m_new_obj(random_generator_obj_t);
        generator->base.type = &random_generator_type;
        generator->state = (size_t)mp_obj_get_int(args[0]);
        return MP_OBJ_FROM_PTR(generator);
    } else if(mp_obj_is_type(args[0], &mp_type_tuple)){
        mp_obj_tuple_t *seeds = MP_OBJ_TO_PTR(args[0]);
        mp_obj_t *items = m_new(mp_obj_t, seeds->len);

        for(uint8_t i = 0; i < seeds->len; i++) {
            random_generator_obj_t *generator = m_new_obj(random_generator_obj_t);
            generator->base.type = &random_generator_type;
            generator->state = (size_t)mp_obj_get_int(seeds->items[i]);
            items[i] = generator;
        }
        return mp_obj_new_tuple(seeds->len, items);
    } else {
        mp_raise_TypeError(MP_ERROR_TEXT("argument must be None, an integer or a tuple of integers"));
    }
    // we should never end up here
    return mp_const_none;
}
// END OF GENERATOR COMPONENTS


static inline uint32_t pcg32_next(uint64_t *state) {
    uint64_t old_state = *state;
    *state = old_state * PCG_MULTIPLIER_64 + PCG_INCREMENT_64;
    uint32_t value = (uint32_t)((old_state ^ (old_state >> 18)) >> 27);
    int rot = old_state >> 59;
    return rot ? (value >> rot) | (value << (32 - rot)) : value;
}

#if MICROPY_FLOAT_IMPL == MICROPY_FLOAT_IMPL_DOUBLE
static inline uint64_t pcg32_next64(uint64_t *state) {
    uint64_t value = pcg32_next(state);
    value <<= 32;
    value |= pcg32_next(state);
    return value;
}
#endif

#if ULAB_NUMPY_RANDOM_HAS_NORMAL
static mp_obj_t random_normal(size_t n_args, const mp_obj_t *pos_args, mp_map_t *kw_args) {
    static const mp_arg_t allowed_args[] = {
        { MP_QSTR_, MP_ARG_OBJ, { .u_rom_obj = MP_ROM_NONE } },
        { MP_QSTR_loc, MP_ARG_OBJ, { .u_rom_obj = ULAB_REFERENCE_FLOAT_CONST(random_zero) } },
        { MP_QSTR_scale, MP_ARG_OBJ, { .u_rom_obj = ULAB_REFERENCE_FLOAT_CONST(random_one) } },
        { MP_QSTR_size, MP_ARG_OBJ, { .u_rom_obj = MP_ROM_NONE } },
    };

    mp_arg_val_t args[MP_ARRAY_SIZE(allowed_args)];
    mp_arg_parse_all(n_args, pos_args, kw_args, MP_ARRAY_SIZE(allowed_args), allowed_args, args);

    random_generator_obj_t *self = MP_OBJ_TO_PTR(args[0].u_obj);
    mp_float_t loc = mp_obj_get_float(args[1].u_obj);
    mp_float_t scale = mp_obj_get_float(args[2].u_obj);
    mp_obj_t size = args[3].u_obj;

    ndarray_obj_t *ndarray = NULL;
    mp_float_t u, v, value;

    if(size != mp_const_none) {
        if(mp_obj_is_int(size)) {
            ndarray = ndarray_new_linear_array((size_t)mp_obj_get_int(size), NDARRAY_FLOAT);
        } else if(mp_obj_is_type(size, &mp_type_tuple)) {
            mp_obj_tuple_t *_shape = MP_OBJ_TO_PTR(size);
            if(_shape->len > ULAB_MAX_DIMS) {
                mp_raise_ValueError(MP_ERROR_TEXT("maximum number of dimensions is " MP_STRINGIFY(ULAB_MAX_DIMS)));
            }
            ndarray = ndarray_new_ndarray_from_tuple(_shape, NDARRAY_FLOAT);
        } else { // input type not supported
            mp_raise_TypeError(MP_ERROR_TEXT("shape must be None, and integer or a tuple of integers"));
        }
    } else {
        // return single value
        #if MICROPY_FLOAT_IMPL == MICROPY_FLOAT_IMPL_FLOAT
        uint32_t x = pcg32_next(&self->state);
        u = (float)(int32_t)(x >> 8) * 0x1.0p-24f;
        x = pcg32_next(&self->state);
        v = (float)(int32_t)(x >> 8) * 0x1.0p-24f;
        #else
        uint64_t x = pcg32_next64(&self->state);
        u = (double)(int64_t)(x >> 11) * 0x1.0p-53;
        x = pcg32_next64(&self->state);
        v = (double)(int64_t)(x >> 11) * 0x1.0p-53;
        #endif
        mp_float_t sqrt_log = MICROPY_FLOAT_C_FUN(sqrt)(-MICROPY_FLOAT_CONST(2.0) * MICROPY_FLOAT_C_FUN(log)(u));
        value = sqrt_log * MICROPY_FLOAT_C_FUN(cos)(MICROPY_FLOAT_CONST(2.0) * MP_PI * v);
        return mp_obj_new_float(loc + scale * value);
    }

    mp_float_t *array = (mp_float_t *)ndarray->array;

<<<<<<< HEAD
=======
    // numpy's random supports only dense output arrays, so we can simply
    // loop through the elements in a linear fashion
>>>>>>> c0b3262b
    for(size_t i = 0; i < ndarray->len; i = i + 2) {
        #if MICROPY_FLOAT_IMPL == MICROPY_FLOAT_IMPL_FLOAT
        uint32_t x = pcg32_next(&self->state);
        u = (float)(int32_t)(x >> 8) * 0x1.0p-24f;
        x = pcg32_next(&self->state);
        v = (float)(int32_t)(x >> 8) * 0x1.0p-24f;
        #else
        uint64_t x = pcg32_next64(&self->state);
        u = (double)(int64_t)(x >> 11) * 0x1.0p-53;
        x = pcg32_next64(&self->state);
        v = (double)(int64_t)(x >> 11) * 0x1.0p-53;
        #endif
        mp_float_t sqrt_log = MICROPY_FLOAT_C_FUN(sqrt)(-MICROPY_FLOAT_CONST(2.0) * MICROPY_FLOAT_C_FUN(log)(u));
        value = sqrt_log * MICROPY_FLOAT_C_FUN(cos)(MICROPY_FLOAT_CONST(2.0) * MP_PI * v);
        *array++ = loc + scale * value;
        if((i & 1) == 0) {
            value = sqrt_log * MICROPY_FLOAT_C_FUN(sin)(MICROPY_FLOAT_CONST(2.0) * MP_PI * v);
            *array++ = loc + scale * value;
        }
    }
    return MP_OBJ_FROM_PTR(ndarray);
}

MP_DEFINE_CONST_FUN_OBJ_KW(random_normal_obj, 1, random_normal);
#endif /* ULAB_NUMPY_RANDOM_HAS_NORMAL */

#if ULAB_NUMPY_RANDOM_HAS_RANDOM
static mp_obj_t random_random(size_t n_args, const mp_obj_t *pos_args, mp_map_t *kw_args) {
    static const mp_arg_t allowed_args[] = {
        { MP_QSTR_, MP_ARG_OBJ, { .u_rom_obj = MP_ROM_NONE } },
        { MP_QSTR_size, MP_ARG_OBJ, { .u_rom_obj = MP_ROM_NONE } },
        { MP_QSTR_out, MP_ARG_KW_ONLY | MP_ARG_OBJ, { .u_rom_obj = MP_ROM_NONE } },
    };

    mp_arg_val_t args[MP_ARRAY_SIZE(allowed_args)];
    mp_arg_parse_all(n_args, pos_args, kw_args, MP_ARRAY_SIZE(allowed_args), allowed_args, args);

    random_generator_obj_t *self = MP_OBJ_TO_PTR(args[0].u_obj);

    mp_obj_t size = args[1].u_obj;
    mp_obj_t out = args[2].u_obj;

    ndarray_obj_t *ndarray = NULL;
    size_t *shape = m_new(size_t, ULAB_MAX_DIMS);
    uint8_t ndim = 1;

    if(size != mp_const_none) {
        if(mp_obj_is_int(size)) {
            shape[ULAB_MAX_DIMS - 1] = (size_t)mp_obj_get_int(size);
        } else if(mp_obj_is_type(size, &mp_type_tuple)) {
            mp_obj_tuple_t *_shape = MP_OBJ_TO_PTR(size);
            if(_shape->len > ULAB_MAX_DIMS) {
                mp_raise_ValueError(MP_ERROR_TEXT("maximum number of dimensions is " MP_STRINGIFY(ULAB_MAX_DIMS)));
            }
            ndim = _shape->len;
            for(size_t i = 0; i < ULAB_MAX_DIMS; i++) {
                if(i >= ndim) {
                    shape[ULAB_MAX_DIMS - 1 - i] = 0;
                } else {
                    shape[ULAB_MAX_DIMS - 1 - i] = mp_obj_get_int(_shape->items[i]);
                }
            }
        } else { // input type not supported
            mp_raise_TypeError(MP_ERROR_TEXT("shape must be None, and integer or a tuple of integers"));
        }
    }

    if(out != mp_const_none) {
        if(!mp_obj_is_type(out, &ulab_ndarray_type)) {
            mp_raise_TypeError(MP_ERROR_TEXT("out has wrong type"));
        }

        ndarray = MP_OBJ_TO_PTR(out);

        if(ndarray->dtype != NDARRAY_FLOAT) {
            mp_raise_TypeError(MP_ERROR_TEXT("output array has wrong type"));
        }
        if(size != mp_const_none) {
            for(uint8_t i = 0; i < ULAB_MAX_DIMS; i++) {
                if(ndarray->shape[i] != shape[i]) {
                    mp_raise_ValueError(MP_ERROR_TEXT("size must match out.shape when used together"));
                }
            }
        }
        if(!ndarray_is_dense(ndarray)) {
            mp_raise_ValueError(MP_ERROR_TEXT("output array must be contiguous"));
        }
    } else { // out == None
        if(size != mp_const_none) {
            ndarray = ndarray_new_dense_ndarray(ndim, shape, NDARRAY_FLOAT);
        } else {
            // return single value
            mp_float_t value;
            #if MICROPY_FLOAT_IMPL == MICROPY_FLOAT_IMPL_FLOAT
            uint32_t x = pcg32_next(&self->state);
            value = (float)(int32_t)(x >> 8) * 0x1.0p-24f;
            #else
            uint64_t x = pcg32_next64(&self->state);
            value = (double)(int64_t)(x >> 11) * 0x1.0p-53;
            #endif
            return mp_obj_new_float(value);
        }
    }

    mp_float_t *array = (mp_float_t *)ndarray->array;

    // numpy's random supports only dense output arrays, so we can simply
    // loop through the elements in a linear fashion
    for(size_t i = 0; i < ndarray->len; i++) {

        #if MICROPY_FLOAT_IMPL == MICROPY_FLOAT_IMPL_FLOAT
        uint32_t x = pcg32_next(&self->state);
        *array = (float)(int32_t)(x >> 8) * 0x1.0p-24f;
        #else
        uint64_t x = pcg32_next64(&self->state);
        *array = (double)(int64_t)(x >> 11) * 0x1.0p-53;
        #endif

        array++;
    }
    return MP_OBJ_FROM_PTR(ndarray);
}

MP_DEFINE_CONST_FUN_OBJ_KW(random_random_obj, 1, random_random);
#endif /* ULAB_NUMPY_RANDOM_HAS_RANDOM */

#if ULAB_NUMPY_RANDOM_HAS_UNIFORM
static mp_obj_t random_uniform(size_t n_args, const mp_obj_t *pos_args, mp_map_t *kw_args) {
    static const mp_arg_t allowed_args[] = {
        { MP_QSTR_, MP_ARG_OBJ, { .u_rom_obj = MP_ROM_NONE } },
        { MP_QSTR_low, MP_ARG_OBJ, { .u_rom_obj = ULAB_REFERENCE_FLOAT_CONST(random_zero) } },
        { MP_QSTR_high, MP_ARG_OBJ, { .u_rom_obj = ULAB_REFERENCE_FLOAT_CONST(random_one) } },
        { MP_QSTR_size, MP_ARG_OBJ, { .u_rom_obj = MP_ROM_NONE } },
    };

    mp_arg_val_t args[MP_ARRAY_SIZE(allowed_args)];
    mp_arg_parse_all(n_args, pos_args, kw_args, MP_ARRAY_SIZE(allowed_args), allowed_args, args);

    random_generator_obj_t *self = MP_OBJ_TO_PTR(args[0].u_obj);
    mp_float_t low = mp_obj_get_float(args[1].u_obj);
    mp_float_t high = mp_obj_get_float(args[2].u_obj);
    mp_obj_t size = args[3].u_obj;

    ndarray_obj_t *ndarray = NULL;

    if(size == mp_const_none) {
        // return single value
        mp_float_t value;
        #if MICROPY_FLOAT_IMPL == MICROPY_FLOAT_IMPL_FLOAT
        uint32_t x = pcg32_next(&self->state);
        value = (float)(int32_t)(x >> 8) * 0x1.0p-24f;
        #else
        uint64_t x = pcg32_next64(&self->state);
        value = (double)(int64_t)(x >> 11) * 0x1.0p-53;
        #endif
        return mp_obj_new_float(value);
    } else if(mp_obj_is_type(size, &mp_type_tuple)) {
        mp_obj_tuple_t *_shape = MP_OBJ_TO_PTR(size);
        // TODO: this could be reduced, if the inspection was in the ndarray_new_ndarray_from_tuple function
        if(_shape->len > ULAB_MAX_DIMS) {
            mp_raise_ValueError(MP_ERROR_TEXT("maximum number of dimensions is " MP_STRINGIFY(ULAB_MAX_DIMS)));
        }
        ndarray = ndarray_new_ndarray_from_tuple(_shape, NDARRAY_FLOAT);
    } else { // input type not supported
        mp_raise_TypeError(MP_ERROR_TEXT("shape must be None, and integer or a tuple of integers"));
    }

    mp_float_t *array = (mp_float_t *)ndarray->array;
    mp_float_t diff = high - low;
    for(size_t i = 0; i < ndarray->len; i++) {
        #if MICROPY_FLOAT_IMPL == MICROPY_FLOAT_IMPL_FLOAT
        uint32_t x = pcg32_next(&self->state);
        *array = (float)(int32_t)(x >> 8) * 0x1.0p-24f;
        #else
        uint64_t x = pcg32_next64(&self->state);
        *array = (double)(int64_t)(x >> 11) * 0x1.0p-53;
        #endif
        *array = low + diff * *array;
        array++;
    }
    return MP_OBJ_FROM_PTR(ndarray);
}

MP_DEFINE_CONST_FUN_OBJ_KW(random_uniform_obj, 1, random_uniform);
#endif /* ULAB_NUMPY_RANDOM_HAS_UNIFORM */


static const mp_rom_map_elem_t ulab_numpy_random_globals_table[] = {
    { MP_ROM_QSTR(MP_QSTR___name__), MP_ROM_QSTR(MP_QSTR_random) },
    { MP_ROM_QSTR(MP_QSTR_Generator), MP_ROM_PTR(&random_generator_type) },
};

static MP_DEFINE_CONST_DICT(mp_module_ulab_numpy_random_globals, ulab_numpy_random_globals_table);

const mp_obj_module_t ulab_numpy_random_module = {
    .base = { &mp_type_module },
    .globals = (mp_obj_dict_t*)&mp_module_ulab_numpy_random_globals,
};<|MERGE_RESOLUTION|>--- conflicted
+++ resolved
@@ -176,11 +176,8 @@
 
     mp_float_t *array = (mp_float_t *)ndarray->array;
 
-<<<<<<< HEAD
-=======
     // numpy's random supports only dense output arrays, so we can simply
     // loop through the elements in a linear fashion
->>>>>>> c0b3262b
     for(size_t i = 0; i < ndarray->len; i = i + 2) {
         #if MICROPY_FLOAT_IMPL == MICROPY_FLOAT_IMPL_FLOAT
         uint32_t x = pcg32_next(&self->state);
