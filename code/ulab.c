
/*
 * This file is part of the micropython-ulab project,
 *
 * https://github.com/v923z/micropython-ulab
 *
 * The MIT License (MIT)
 *
 * Copyright (c) 2019-2021 Zoltán Vörös
 *               2020 Jeff Epler for Adafruit Industries
*/

#include <math.h>
#include <stdio.h>
#include <stdlib.h>
#include <string.h>
#include "py/runtime.h"
#include "py/binary.h"
#include "py/obj.h"
#include "py/objarray.h"

#include "ulab.h"
#include "ndarray.h"
#include "ndarray_properties.h"
#include "numpy/create.h"
#include "numpy/ndarray/ndarray_iter.h"

#include "numpy/numpy.h"
#include "scipy/scipy.h"
// TODO: we should get rid of this; array.sort depends on it
#include "numpy/numerical.h"

#include "user/user.h"
#include "utils/utils.h"

<<<<<<< HEAD
#define ULAB_VERSION 4.0.1
=======
#define ULAB_VERSION 4.1.0
>>>>>>> a09b5bd6
#define xstr(s) str(s)
#define str(s) #s

#if ULAB_SUPPORTS_COMPLEX
#define ULAB_VERSION_STRING xstr(ULAB_VERSION) xstr(-) xstr(ULAB_MAX_DIMS) xstr(D-c)
#else
#define ULAB_VERSION_STRING xstr(ULAB_VERSION) xstr(-) xstr(ULAB_MAX_DIMS) xstr(D)
#endif

STATIC MP_DEFINE_STR_OBJ(ulab_version_obj, ULAB_VERSION_STRING);


STATIC const mp_rom_map_elem_t ulab_ndarray_locals_dict_table[] = {
    #if ULAB_MAX_DIMS > 1
        #if NDARRAY_HAS_RESHAPE
            { MP_ROM_QSTR(MP_QSTR_reshape), MP_ROM_PTR(&ndarray_reshape_obj) },
        #endif
        #if NDARRAY_HAS_TRANSPOSE
            { MP_ROM_QSTR(MP_QSTR_transpose), MP_ROM_PTR(&ndarray_transpose_obj) },
        #endif
    #endif
    #if NDARRAY_HAS_BYTESWAP
        { MP_ROM_QSTR(MP_QSTR_byteswap), MP_ROM_PTR(&ndarray_byteswap_obj) },
    #endif
    #if NDARRAY_HAS_COPY
        { MP_ROM_QSTR(MP_QSTR_copy), MP_ROM_PTR(&ndarray_copy_obj) },
    #endif
    #if NDARRAY_HAS_FLATTEN
        { MP_ROM_QSTR(MP_QSTR_flatten), MP_ROM_PTR(&ndarray_flatten_obj) },
    #endif
    #if NDARRAY_HAS_TOBYTES
        { MP_ROM_QSTR(MP_QSTR_tobytes), MP_ROM_PTR(&ndarray_tobytes_obj) },
    #endif
    #if NDARRAY_HAS_TOLIST
        { MP_ROM_QSTR(MP_QSTR_tolist), MP_ROM_PTR(&ndarray_tolist_obj) },
    #endif
    #if NDARRAY_HAS_SORT
        { MP_ROM_QSTR(MP_QSTR_sort), MP_ROM_PTR(&numerical_sort_inplace_obj) },
    #endif
    #ifdef CIRCUITPY
        #if NDARRAY_HAS_DTYPE
            { MP_ROM_QSTR(MP_QSTR_dtype), MP_ROM_PTR(&ndarray_dtype_obj) },
        #endif
        #if NDARRAY_HAS_FLATITER
            { MP_ROM_QSTR(MP_QSTR_flat), MP_ROM_PTR(&ndarray_flat_obj) },
        #endif
        #if NDARRAY_HAS_ITEMSIZE
            { MP_ROM_QSTR(MP_QSTR_itemsize), MP_ROM_PTR(&ndarray_itemsize_obj) },
        #endif
        #if NDARRAY_HAS_SHAPE
            { MP_ROM_QSTR(MP_QSTR_shape), MP_ROM_PTR(&ndarray_shape_obj) },
        #endif
        #if NDARRAY_HAS_SIZE
            { MP_ROM_QSTR(MP_QSTR_size), MP_ROM_PTR(&ndarray_size_obj) },
        #endif
        #if NDARRAY_HAS_STRIDES
            { MP_ROM_QSTR(MP_QSTR_strides), MP_ROM_PTR(&ndarray_strides_obj) },
        #endif
    #endif /* CIRCUITPY */
};

STATIC MP_DEFINE_CONST_DICT(ulab_ndarray_locals_dict, ulab_ndarray_locals_dict_table);

const mp_obj_type_t ulab_ndarray_type = {
    { &mp_type_type },
    .flags = MP_TYPE_FLAG_EXTENDED
    #if defined(MP_TYPE_FLAG_EQ_CHECKS_OTHER_TYPE) && defined(MP_TYPE_FLAG_EQ_HAS_NEQ_TEST)
        | MP_TYPE_FLAG_EQ_CHECKS_OTHER_TYPE | MP_TYPE_FLAG_EQ_HAS_NEQ_TEST,
    #endif
    .name = MP_QSTR_ndarray,
    .print = ndarray_print,
    .make_new = ndarray_make_new,
    .locals_dict = (mp_obj_dict_t*)&ulab_ndarray_locals_dict,
    MP_TYPE_EXTENDED_FIELDS(
    #if NDARRAY_IS_SLICEABLE
    .subscr = ndarray_subscr,
    #endif
    #if NDARRAY_IS_ITERABLE
    .getiter = ndarray_getiter,
    #endif
    #if NDARRAY_HAS_UNARY_OPS
    .unary_op = ndarray_unary_op,
    #endif
    #if NDARRAY_HAS_BINARY_OPS
    .binary_op = ndarray_binary_op,
    #endif
    #ifndef CIRCUITPY
    .attr = ndarray_properties_attr,
    #endif
    .buffer_p = { .get_buffer = ndarray_get_buffer, },
    )
};

#if ULAB_HAS_DTYPE_OBJECT
const mp_obj_type_t ulab_dtype_type = {
    { &mp_type_type },
    .name = MP_QSTR_dtype,
    .print = ndarray_dtype_print,
    .make_new = ndarray_dtype_make_new,
};
#endif

#if NDARRAY_HAS_FLATITER
const mp_obj_type_t ndarray_flatiter_type = {
    { &mp_type_type },
    .name = MP_QSTR_flatiter,
    MP_TYPE_EXTENDED_FIELDS(
    .getiter = ndarray_get_flatiterator,
    )
};
#endif

STATIC const mp_map_elem_t ulab_globals_table[] = {
    { MP_OBJ_NEW_QSTR(MP_QSTR___name__), MP_OBJ_NEW_QSTR(MP_QSTR_ulab) },
    { MP_ROM_QSTR(MP_QSTR___version__), MP_ROM_PTR(&ulab_version_obj) },
    #if ULAB_HAS_DTYPE_OBJECT
        { MP_OBJ_NEW_QSTR(MP_QSTR_dtype), (mp_obj_t)&ulab_dtype_type },
    #else
        #if NDARRAY_HAS_DTYPE
        { MP_OBJ_NEW_QSTR(MP_QSTR_dtype), (mp_obj_t)&ndarray_dtype_obj },
        #endif /* NDARRAY_HAS_DTYPE */
    #endif /* ULAB_HAS_DTYPE_OBJECT */
        { MP_ROM_QSTR(MP_QSTR_numpy), MP_ROM_PTR(&ulab_numpy_module) },
    #if ULAB_HAS_SCIPY
        { MP_ROM_QSTR(MP_QSTR_scipy), MP_ROM_PTR(&ulab_scipy_module) },
    #endif
    #if ULAB_HAS_USER_MODULE
        { MP_ROM_QSTR(MP_QSTR_user), MP_ROM_PTR(&ulab_user_module) },
    #endif
    #if ULAB_HAS_UTILS_MODULE
        { MP_ROM_QSTR(MP_QSTR_utils), MP_ROM_PTR(&ulab_utils_module) },
    #endif
};

STATIC MP_DEFINE_CONST_DICT (
    mp_module_ulab_globals,
    ulab_globals_table
);

#ifdef OPENMV
const struct _mp_obj_module_t ulab_user_cmodule = {
#else
const mp_obj_module_t ulab_user_cmodule = {
#endif
    .base = { &mp_type_module },
    .globals = (mp_obj_dict_t*)&mp_module_ulab_globals,
};

MP_REGISTER_MODULE(MP_QSTR_ulab, ulab_user_cmodule, MODULE_ULAB_ENABLED);<|MERGE_RESOLUTION|>--- conflicted
+++ resolved
@@ -33,11 +33,7 @@
 #include "user/user.h"
 #include "utils/utils.h"
 
-<<<<<<< HEAD
-#define ULAB_VERSION 4.0.1
-=======
-#define ULAB_VERSION 4.1.0
->>>>>>> a09b5bd6
+#define ULAB_VERSION 4.1.1
 #define xstr(s) str(s)
 #define str(s) #s
 
