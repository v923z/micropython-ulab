--- conflicted
+++ resolved
@@ -34,11 +34,7 @@
 #include "user/user.h"
 #include "utils/utils.h"
 
-<<<<<<< HEAD
 #define ULAB_VERSION 2.5.1
-=======
-#define ULAB_VERSION 2.5.0
->>>>>>> c00c7c9c
 #define xstr(s) str(s)
 #define str(s) #s
 #define ULAB_VERSION_STRING xstr(ULAB_VERSION) xstr(-) xstr(ULAB_MAX_DIMS) xstr(D)
