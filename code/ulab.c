
/*
 * This file is part of the micropython-ulab project,
 *
 * https://github.com/v923z/micropython-ulab
 *
 * The MIT License (MIT)
 *
 * Copyright (c) 2019-2021 Zoltán Vörös
 *               2020 Jeff Epler for Adafruit Industries
*/

#include <math.h>
#include <stdio.h>
#include <stdlib.h>
#include <string.h>
#include "py/runtime.h"
#include "py/binary.h"
#include "py/obj.h"
#include "py/objarray.h"

#include "ulab.h"
#include "ndarray.h"
#include "ndarray_properties.h"
#include "numpy/create.h"
#include "numpy/ndarray/ndarray_iter.h"

#include "numpy/numpy.h"
#include "scipy/scipy.h"
// TODO: we should get rid of this; array.sort depends on it
#include "numpy/numerical.h"

#include "user/user.h"
#include "utils/utils.h"

<<<<<<< HEAD
#define ULAB_VERSION 6.5.1
=======
#define ULAB_VERSION 6.5.4
>>>>>>> 45f23ebc
#define xstr(s) str(s)
#define str(s) #s

#if ULAB_SUPPORTS_COMPLEX
#define ULAB_VERSION_STRING xstr(ULAB_VERSION) xstr(-) xstr(ULAB_MAX_DIMS) xstr(D-c)
#else
#define ULAB_VERSION_STRING xstr(ULAB_VERSION) xstr(-) xstr(ULAB_MAX_DIMS) xstr(D)
#endif

static MP_DEFINE_STR_OBJ(ulab_version_obj, ULAB_VERSION_STRING);

#ifdef ULAB_HASH
static MP_DEFINE_STR_OBJ(ulab_sha_obj, xstr(ULAB_HASH));
#endif

static const mp_rom_map_elem_t ulab_ndarray_locals_dict_table[] = {
    #if ULAB_MAX_DIMS > 1
        #if NDARRAY_HAS_RESHAPE
            { MP_ROM_QSTR(MP_QSTR_reshape), MP_ROM_PTR(&ndarray_reshape_obj) },
        #endif
        #if NDARRAY_HAS_TRANSPOSE
            { MP_ROM_QSTR(MP_QSTR_transpose), MP_ROM_PTR(&ndarray_transpose_obj) },
        #endif
    #endif
    #if NDARRAY_HAS_BYTESWAP
        { MP_ROM_QSTR(MP_QSTR_byteswap), MP_ROM_PTR(&ndarray_byteswap_obj) },
    #endif
    #if NDARRAY_HAS_COPY
        { MP_ROM_QSTR(MP_QSTR_copy), MP_ROM_PTR(&ndarray_copy_obj) },
    #endif
    #if NDARRAY_HAS_FLATTEN
        { MP_ROM_QSTR(MP_QSTR_flatten), MP_ROM_PTR(&ndarray_flatten_obj) },
    #endif
    #if NDARRAY_HAS_TOBYTES
        { MP_ROM_QSTR(MP_QSTR_tobytes), MP_ROM_PTR(&ndarray_tobytes_obj) },
    #endif
    #if NDARRAY_HAS_TOLIST
        { MP_ROM_QSTR(MP_QSTR_tolist), MP_ROM_PTR(&ndarray_tolist_obj) },
    #endif
    #if NDARRAY_HAS_SORT
        { MP_ROM_QSTR(MP_QSTR_sort), MP_ROM_PTR(&numerical_sort_inplace_obj) },
    #endif
};

static MP_DEFINE_CONST_DICT(ulab_ndarray_locals_dict, ulab_ndarray_locals_dict_table);

#if defined(MP_DEFINE_CONST_OBJ_TYPE)
// MicroPython after-b41aaaa (Sept 19 2022).

#if NDARRAY_IS_SLICEABLE
#define NDARRAY_TYPE_SUBSCR subscr, ndarray_subscr,
#else
#define NDARRAY_TYPE_SUBSCR
#endif
#if NDARRAY_IS_ITERABLE
#define NDARRAY_TYPE_ITER iter, ndarray_getiter,
#define NDARRAY_TYPE_ITER_FLAGS MP_TYPE_FLAG_ITER_IS_GETITER
#else
#define NDARRAY_TYPE_ITER
#define NDARRAY_TYPE_ITER_FLAGS 0
#endif
#if NDARRAY_HAS_UNARY_OPS
#define NDARRAY_TYPE_UNARY_OP unary_op, ndarray_unary_op,
#else
#define NDARRAY_TYPE_UNARY_OP
#endif
#if NDARRAY_HAS_BINARY_OPS
#define NDARRAY_TYPE_BINARY_OP binary_op, ndarray_binary_op,
#else
#define NDARRAY_TYPE_BINARY_OP
#endif

MP_DEFINE_CONST_OBJ_TYPE(
    ulab_ndarray_type,
    MP_QSTR_ndarray,
    MP_TYPE_FLAG_EQ_CHECKS_OTHER_TYPE | MP_TYPE_FLAG_EQ_HAS_NEQ_TEST | NDARRAY_TYPE_ITER_FLAGS,
    print, ndarray_print,
    make_new, ndarray_make_new,
    locals_dict, &ulab_ndarray_locals_dict,
    NDARRAY_TYPE_SUBSCR
    NDARRAY_TYPE_ITER
    NDARRAY_TYPE_UNARY_OP
    NDARRAY_TYPE_BINARY_OP
    attr, ndarray_properties_attr,
    buffer, ndarray_get_buffer
);

#else
// CircuitPython and earlier MicroPython revisions.
const mp_obj_type_t ulab_ndarray_type = {
    { &mp_type_type },
    .flags = MP_TYPE_FLAG_EXTENDED
    #if defined(MP_TYPE_FLAG_EQ_CHECKS_OTHER_TYPE) && defined(MP_TYPE_FLAG_EQ_HAS_NEQ_TEST)
        | MP_TYPE_FLAG_EQ_CHECKS_OTHER_TYPE | MP_TYPE_FLAG_EQ_HAS_NEQ_TEST
    #endif
        ,
    .name = MP_QSTR_ndarray,
    .print = ndarray_print,
    .make_new = ndarray_make_new,
    .locals_dict = (mp_obj_dict_t*)&ulab_ndarray_locals_dict,
    MP_TYPE_EXTENDED_FIELDS(
    #if NDARRAY_IS_SLICEABLE
    .subscr = ndarray_subscr,
    #endif
    #if NDARRAY_IS_ITERABLE
    .getiter = ndarray_getiter,
    #endif
    #if NDARRAY_HAS_UNARY_OPS
    .unary_op = ndarray_unary_op,
    #endif
    #if NDARRAY_HAS_BINARY_OPS
    .binary_op = ndarray_binary_op,
    #endif
    .attr = ndarray_properties_attr,
    .buffer_p = { .get_buffer = ndarray_get_buffer, },
    )
};
#endif

#if ULAB_HAS_DTYPE_OBJECT

#if defined(MP_DEFINE_CONST_OBJ_TYPE)
MP_DEFINE_CONST_OBJ_TYPE(
    ulab_dtype_type,
    MP_QSTR_dtype,
    MP_TYPE_FLAG_NONE,
    print, ndarray_dtype_print,
    make_new, ndarray_dtype_make_new
);
#else
const mp_obj_type_t ulab_dtype_type = {
    { &mp_type_type },
    .name = MP_QSTR_dtype,
    .print = ndarray_dtype_print,
    .make_new = ndarray_dtype_make_new,
};
#endif
#endif

#if NDARRAY_HAS_FLATITER
#if defined(MP_DEFINE_CONST_OBJ_TYPE)
MP_DEFINE_CONST_OBJ_TYPE(
    ndarray_flatiter_type,
    MP_QSTR_flatiter,
    MP_TYPE_FLAG_ITER_IS_GETITER,
    iter, ndarray_get_flatiterator
);
#else
const mp_obj_type_t ndarray_flatiter_type = {
    { &mp_type_type },
    .name = MP_QSTR_flatiter,
    MP_TYPE_EXTENDED_FIELDS(
    .getiter = ndarray_get_flatiterator,
    )
};
#endif
#endif

static const mp_rom_map_elem_t ulab_globals_table[] = {
    { MP_ROM_QSTR(MP_QSTR___name__), MP_ROM_QSTR(MP_QSTR_ulab) },
    { MP_ROM_QSTR(MP_QSTR___version__), MP_ROM_PTR(&ulab_version_obj) },
    #ifdef ULAB_HASH
    { MP_ROM_QSTR(MP_QSTR___sha__), MP_ROM_PTR(&ulab_sha_obj) },
    #endif
    #if ULAB_HAS_DTYPE_OBJECT
        { MP_ROM_QSTR(MP_QSTR_dtype), MP_ROM_PTR(&ulab_dtype_type) },
    #else
        #if NDARRAY_HAS_DTYPE
        { MP_ROM_QSTR(MP_QSTR_dtype), MP_ROM_PTR(&ndarray_dtype_obj) },
        #endif /* NDARRAY_HAS_DTYPE */
    #endif /* ULAB_HAS_DTYPE_OBJECT */
        { MP_ROM_QSTR(MP_QSTR_numpy), MP_ROM_PTR(&ulab_numpy_module) },
    #if ULAB_HAS_SCIPY
        { MP_ROM_QSTR(MP_QSTR_scipy), MP_ROM_PTR(&ulab_scipy_module) },
    #endif
    #if ULAB_HAS_USER_MODULE
        { MP_ROM_QSTR(MP_QSTR_user), MP_ROM_PTR(&ulab_user_module) },
    #endif
    #if ULAB_HAS_UTILS_MODULE
        { MP_ROM_QSTR(MP_QSTR_utils), MP_ROM_PTR(&ulab_utils_module) },
    #endif
};

static MP_DEFINE_CONST_DICT (
    mp_module_ulab_globals,
    ulab_globals_table
);

#ifdef OPENMV
const struct _mp_obj_module_t ulab_user_cmodule = {
#else
const mp_obj_module_t ulab_user_cmodule = {
#endif
    .base = { &mp_type_module },
    .globals = (mp_obj_dict_t*)&mp_module_ulab_globals,
};

MP_REGISTER_MODULE(MP_QSTR_ulab, ulab_user_cmodule);<|MERGE_RESOLUTION|>--- conflicted
+++ resolved
@@ -33,11 +33,7 @@
 #include "user/user.h"
 #include "utils/utils.h"
 
-<<<<<<< HEAD
-#define ULAB_VERSION 6.5.1
-=======
 #define ULAB_VERSION 6.5.4
->>>>>>> 45f23ebc
 #define xstr(s) str(s)
 #define str(s) #s
 
