--- conflicted
+++ resolved
@@ -48,9 +48,5 @@
     .base = { &mp_type_module },
     .globals = (mp_obj_dict_t*)&mp_module_ulab_scipy_globals,
 };
-<<<<<<< HEAD
-#endif /* ULAB_HAS_SCIPY */
-=======
 MP_REGISTER_MODULE(MP_QSTR_ulab_dot_scipy, ulab_scipy_module, MODULE_ULAB_ENABLED && CIRCUITPY_ULAB);
-#endif
->>>>>>> 5d01882c
+#endif /* ULAB_HAS_SCIPY */