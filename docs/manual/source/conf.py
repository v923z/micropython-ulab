# Configuration file for the Sphinx documentation builder.
#
# This file only contains a selection of the most common options. For a full
# list see the documentation:
# http://www.sphinx-doc.org/en/master/config

# -- Path setup --------------------------------------------------------------

# If extensions (or modules to document with autodoc) are in another directory,
# add these directories to sys.path here. If the directory is relative to the
# documentation root, use os.path.abspath to make it absolute, like shown here.
#
# import os
# import sys
# sys.path.insert(0, os.path.abspath('.'))


# -- Project information -----------------------------------------------------

project = 'micropython-ulab'
copyright = '2019-2020, Zoltán Vörös'
author = 'Zoltán Vörös'

# The full version, including alpha/beta/rc tags
<<<<<<< HEAD
release = '0.50.0'

=======
release = '0.46.1'
>>>>>>> e509d3ca

# -- General configuration ---------------------------------------------------

# Add any Sphinx extension module names here, as strings. They can be
# extensions coming with Sphinx (named 'sphinx.ext.*') or your custom
# ones.
extensions = [
]

# Add any paths that contain templates here, relative to this directory.
templates_path = ['_templates']

# List of patterns, relative to source directory, that match files and
# directories to ignore when looking for source files.
# This pattern also affects html_static_path and html_extra_path.
exclude_patterns = []


# -- Options for HTML output -------------------------------------------------

# The theme to use for HTML and HTML Help pages.  See the documentation for
# a list of builtin themes.
#
html_theme = 'sphinx_rtd_theme'

# Add any paths that contain custom static files (such as style sheets) here,
# relative to this directory. They are copied after the builtin static files,
# so a file named "default.css" will overwrite the builtin "default.css".
html_static_path = ['_static']

master_doc = 'index'

author=u'Zoltán Vörös'
copyright=author
language='en'

latex_documents = [
(master_doc, 'ulab-manual.tex', 'Micropython ulab documentation', 
'Zoltán Vörös', 'manual'),
]
   <|MERGE_RESOLUTION|>--- conflicted
+++ resolved
@@ -22,12 +22,7 @@
 author = 'Zoltán Vörös'
 
 # The full version, including alpha/beta/rc tags
-<<<<<<< HEAD
 release = '0.50.0'
-
-=======
-release = '0.46.1'
->>>>>>> e509d3ca
 
 # -- General configuration ---------------------------------------------------
 
