--- conflicted
+++ resolved
@@ -27,12 +27,7 @@
 author = 'Zoltán Vörös'
 
 # The full version, including alpha/beta/rc tags
-<<<<<<< HEAD
 release = '6.6.0'
-=======
-release = '6.5.5'
->>>>>>> c0b3262b
-
 
 # -- General configuration ---------------------------------------------------
 
