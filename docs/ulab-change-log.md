--- conflicted
+++ resolved
@@ -1,16 +1,14 @@
-<<<<<<< HEAD
 Fri, 29 Jan 2021
 
 version 2.1.5
 
     fixed error, when calculating standard deviation of iterables
-=======
+
 wed, 27 Jan 2021
 
 version 2.1.4
 
     arrays can now be initialised from nested iterables
->>>>>>> e5961ecd
 
 Thu, 21 Jan 2021
 
