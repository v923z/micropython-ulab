<<<<<<< HEAD
Mon, 8 Mar 2021

version 2.5.1

    fix linspace/logspace/arange for Boolean dtypes

=======
Wed, 03 Mar 2021

version 2.5.0

    added utils sub-module with from_intbuffer function
    
>>>>>>> c00c7c9c
Tue, 23 Feb 2021

version 2.4.5

    fix dot function

Sun, 21 Feb 2021

version 2.4.3

    re-introduce ndarray_get_buffer, and buffer protocol

Sun, 21 Feb 2021

version 2.4.2

    fix ndarray_is_dense, eye, ones, full, and zeros for Boolean type

Sat, 13 Feb 2021

version 2.4.1

    fixed dot error

Fri, 12 Feb 2021

version 2.4.0

    added byteswap method

Sun, 14 Feb 2021

version 2.3.7

    fixed frombuffer implementation glitch

Sat, 13 Feb 2021

version 2.3.6

    moved trace and dot to the top level

Wed, 10 Feb 2021

version 2.3.5

    fixed invisible error in tools_reduce_axes, simplified the implementation of all/any

Tue, 9 Feb 2021

version 2.3.4

    removed redundant exception from linalg.norm, fixed exception message in tools_reduce_axes

Tue, 9 Feb 2021

version 2.3.3

    linalg.norm should now work with the axis keyword argument

Mon, 8 Feb 2021

version 2.3.2

    improved the accuracy of linalg.norm, and extended it to generic iterables

Mon, 8 Feb 2021

version 2.3.1

    partially fix https://github.com/v923z/micropython-ulab/issues/304, and len unary operator

Mon, 8 Feb 2021

version 2.3.0

    added any and all functions

Fri, 29 Jan 2021

version 2.2.0

    added isinf/infinite functions

Fri, 29 Jan 2021

version 2.1.5

    fixed error, when calculating standard deviation of iterables

wed, 27 Jan 2021

version 2.1.4

    arrays can now be initialised from nested iterables

Thu, 21 Jan 2021

version 2.1.3

    added ifndef/endif wrappers in ulab.h

Fri, 15 Jan 2021

version 2.1.2

    fixed small error in frombuffer

Thu, 14 Jan 2021

version 2.1.1

    fixed bad error in diff

Thu, 26 Nov 2020

version 2.1.0

    implemented frombuffer

Tue, 24 Nov 2020

version 2.0.0

    implemented numpy/scipy compatibility

Tue, 24 Nov 2020

version 1.6.0

    added Boolean initialisation option

Mon, 23 Nov 2020

version 1.5.1

    fixed nan definition

version 1.5.0

    added nan/inf class level constants

version 1.4.10

    fixed sosfilt

version 1.4.9

    added in-place sort

version 1.4.8

    fixed convolve

version 1.4.7.

    fixed iteration loop in norm

Fri, 20 Nov 2020

version 1.4.6

    fixed interp

Thu, 19 Nov 2020

version 1.4.5

    eliminated fatal micropython error in ndarray_init_helper

version 1.4.4

    fixed min, max

version 1.4.3

    fixed full, zeros, ones

version 1.4.2

    fixed dtype

Wed, 18 Nov 2020

version 1.4.1.

    fixed std

version 1.4.0

    removed size from linalg

version 1.3.8

    fixed trapz

Tue, 17 Nov 2020

version 1.3.7

    fixed in-place power, in-place divide, roll

Mon, 16 Nov 2020

version 1.3.6

    fixed eye

Mon, 16 Nov 2020

version 1.3.5

    fixed trace

Mon, 16 Nov 2020

version 1.3.4

    fixed clip

Mon, 16 Nov 2020

version 1.3.3

    added function pointer option to some binary operators

Fri, 13 Nov 2020

version 1.3.2

    implemented function pointer option in vectorise

Thu, 12 Nov 2020

version 1.3.1

    factored out some of the math functions in re-usable form

Wed, 11 Nov 2020

version 1.3.0

    added dtype function/method/property

Wed, 11 Nov 2020

version 1.2.8

    improved the accuracy of sum for float types

Wed, 11 Nov 2020

version 1.2.7

    fixed transpose
    improved the accuracy of trapz

Tue, 10 Nov 2020

version 1.2.6

    fixed slicing

Mon, 9 Nov 2020

version 1.2.5

    fixed array casting glitch in make_new_core

Mon, 9 Nov 2020

version 1.2.4

    sum/mean/std can flatten the arrays now

Tue, 3 Nov 2020

version 1.2.1

    fixed pointer issue in eig, and corrected the docs

Tue, 3 Nov 2020

version 1.2.0

    added median function

Tue, 3 Nov 2020

version 1.1.4

    fixed norm and shape

Mon, 2 Nov 2020

version 1.1.3

    fixed small glitch in diagonal, and ndarray_make_new_core

Sun, 1 Nov 2020

version 1.1.1

    fixed compilation error for 4D

Sat, 31 Oct 2020

version 1.1.0

    added the diagonal function

Fri, 30 Oct 2020

version 1.0.0

    added :
        support for tensors of rank 4
        proper broadcasting
        views
        .tobytes()
        concatenate
        cross
        full
        logspace
        in-place operators

Sat, 25 Oct 2020

version 0.54.5

    wrong type in slices raise TypeError exception

Fri, 23 Oct 2020

version 0.54.4

    fixed indexing error in slices

Mon, 17 Aug 2020

version 0.54.3

    fixed small error in linalg

Mon, 03 Aug 2020

version 0.54.2

    argsort throws an error, if the array is longer than 65535

Wed, 29 Jul 2020

version 0.54.1

    changed to size_t for the length of arrays

Thu, 23 Jul 2020

version 0.54.0

    added norm to linalg

Wed, 22 Jul 2020

version 0.53.2

    added circuitpython documentation stubs to the source files

Wed, 22 Jul 2020

version 0.53.1

    fixed arange with negative steps

Mon, 20 Jul 2020

version 0.53.0

    added arange to create.c

Thu, 16 Jul 2020

version 0.52.0

    added trapz to approx

Mon, 29 Jun 2020

version 0.51.1

    fixed argmin/argmax issue

Fri, 19 Jun 2020

version 0.51.0

    add sosfilt to the filter sub-module

Fri, 12 Jun 2020

version 0.50.2

    fixes compilation error in openmv

Mon, 1 Jun 2020

version 0.50.1

    fixes error in numerical max/min

Mon, 18 May 2020

version 0.50.0

    move interp to the approx sub-module

Wed, 06 May 2020

version 0.46.0

    add curve_fit to the approx sub-module

version 0.44.0

    add approx sub-module with newton, fmin, and bisect functions

Thu, 30 Apr 2020

version 0.44.0

    add approx sub-module with newton, fmin, and bisect functions

Tue, 19 May 2020

version 0.46.1

    fixed bad error in binary_op

Wed, 6 May 2020

version 0.46

    added vectorisation of python functions

Sat, 2 May 2020

version 0.45.0

    add equal/not_equal to the compare module

Tue, 21 Apr 2020

version 0.42.0

    add minimum/maximum/clip functions

Mon, 20 Apr 2020

version 0.41.6

    argument handling improvement in polyfit

Mon, 20 Apr 2020

version 0.41.5

    fix compilation errors due to https://github.com/micropython/micropython/commit/30840ebc9925bb8ef025dbc2d5982b1bfeb75f1b

Sat, 18 Apr 2020

version 0.41.4

    fix compilation error on hardware ports

Tue, 14 Apr 2020

version 0.41.3

    fix indexing error in dot function

Thu, 9 Apr 2020

version 0.41.2

    fix transpose function

Tue, 7 Apr 2020

version 0.41.2

    fix discrepancy in argmin/argmax behaviour

Tue, 7 Apr 2020

version 0.41.1

    fix error in argsort

Sat, 4 Apr 2020

version 0.41.0

    implemented == and != binary operators

Fri, 3 Apr 2020

version 0.40.0

    added trace to linalg

Thu, 2 Apr 2020

version 0.39.0

    added the ** operator, and operand swapping in binary operators

Thu, 2 Apr 2020

version 0.38.1

    added fast option, when initialising from ndarray_properties

Thu, 12 Mar 2020

version 0.38.0

    added initialisation from ndarray, and the around function

Tue, 10 Mar 2020

version 0.37.0

    added Cholesky decomposition to linalg.c

Thu, 27 Feb 2020

version 0.36.0

    moved zeros, ones, eye and linspace into separate module (they are still bound at the top level)

Thu, 27 Feb 2020

version 0.35.0

    Move zeros, ones back into top level ulab module

Tue, 18 Feb 2020

version 0.34.0

    split ulab into multiple modules

Sun, 16 Feb 2020

version 0.33.2

    moved properties into ndarray_properties.h, implemented pointer arithmetic in fft.c to save some time

Fri, 14 Feb 2020

version 0.33.1

    added the __name__attribute to all sub-modules

Thu, 13 Feb 2020

version 0.33.0

    sub-modules are now proper sub-modules of ulab

Mon, 17 Feb 2020

version 0.32.1

    temporary fix for issue #40

Tue, 11 Feb 2020

version 0.32.0

    added itemsize, size and shape attributes to ndarrays, and removed rawsize

Mon, 10 Feb 2020

version 0.31.0

    removed asbytearray, and added buffer protocol to ndarrays, fixed bad error in filter.c

Sun, 09 Feb 2020

version 0.30.2

    fixed slice_length in ndarray.c

Sat, 08 Feb 2020

version 0.30.1

    fixed typecode error, added variable inspection, and replaced ternary operators in filter.c

Fri, 07 Feb 2020

version 0.30.0

    ulab functions can arbitrarily be excluded from the firmware via the ulab.h configuration file

Thu, 06 Feb 2020

version 0.27.0

    add convolve, the start of a 'filter' functionality group

Wed, 29 Jan 2020

version 0.26.7

    fixed indexing error in linalg.dot

Mon, 20 Jan 2020

version 0.26.6

    replaced MP_ROM_PTR(&mp_const_none_obj), so that module can be compiled for the nucleo board

Tue, 7 Jan 2020

version 0.26.5

    fixed glitch in numerical.c, numerical.h

Mon, 6 Jan 2020

version 0.26.4

    switched version constant to string

Tue, 31 Dec 2019

version 0.263

    changed declaration of ulab_ndarray_type to extern

Fri, 29 Nov 2019

version 0.262

    fixed error in macro in vectorise.h

Thu, 28 Nov 2019

version 0.261

    fixed bad indexing error in linalg.dot

Tue, 6 Nov 2019

version 0.26

    added in-place sorting (method of ndarray), and argsort

Mon, 4 Nov 2019

version 0.25

    added first implementation of sort, and fixed section on compiling the module in the manual

Thu, 31 Oct 2019

version 0.24

    added diff to numerical.c

Tue, 29 Oct 2019

version 0.23

    major revamp of subscription method

Sat, 19 Oct 2019

version 0.21

    fixed trivial bug in .rawsize()

Sat, 19 Oct 2019

version 0.22

    fixed small error in linalg_det, and implemented linalg_eig.


Thu, 17 Oct 2019

version 0.21

    implemented uniform interface for fft, and spectrum, and added ifft.

Wed, 16 Oct 2019

version 0.20

    Added flip function to numerical.c, and moved the size function to linalg. In addition,
    size is a function now, and not a method.

Tue, 15 Oct 2019

version 0.19

    fixed roll in numerical.c: it can now accept the axis=None keyword argument, added determinant to linalg.c

Mon, 14 Oct 2019

version 0.18

    fixed min/man function in numerical.c; it conforms to numpy behaviour

Fri, 11 Oct 2019

version 0.171

    found and fixed small bux in roll function

Fri, 11 Oct 2019

version 0.17

    universal function can now take arbitrary typecodes

Fri, 11 Oct 2019

version 0.161

    fixed bad error in iterator, and make_new_ndarray

Thu, 10 Oct 2019

varsion 0.16

    changed ndarray to array in ulab.c, so as to conform to numpy's notation
    extended subscr method to include slices (partially works)

Tue, 8 Oct 2019

version 0.15

    added inv, neg, pos, and abs unary operators to ndarray.c

Mon, 7 Oct 2019

version 0.14

    made the internal binary_op function tighter, and added keyword arguments to linspace

Sat, 4 Oct 2019

version 0.13

    added the <, <=, >, >= binary operators to ndarray

Fri, 4 Oct 2019

version 0.12

    added .flatten to ndarray, ones, zeros, and eye to linalg

Thu, 3 Oct 2019

version 0.11

    binary operators are now based on macros<|MERGE_RESOLUTION|>--- conflicted
+++ resolved
@@ -1,18 +1,15 @@
-<<<<<<< HEAD
 Mon, 8 Mar 2021
 
 version 2.5.1
 
     fix linspace/logspace/arange for Boolean dtypes
 
-=======
 Wed, 03 Mar 2021
 
 version 2.5.0
 
     added utils sub-module with from_intbuffer function
     
->>>>>>> c00c7c9c
 Tue, 23 Feb 2021
 
 version 2.4.5
