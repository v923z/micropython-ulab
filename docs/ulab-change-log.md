<<<<<<< HEAD
Thu, 14 Jan 2021

version 1.6.2

    fix indexing issue in diff

Mon, 11 Jan 2021

version 1.6.1

    fix issue #282
=======
Fri, 15 Jan 2021

version 2.1.2

    fixed small error in frombuffer

Thu, 14 Jan 2021

version 2.1.1

    fixed bad error in diff

Thu, 26 Nov 2020

version 2.1.0

    implemented frombuffer

Tue, 24 Nov 2020

version 2.0.0

    implemented numpy/scipy compatibility
>>>>>>> 5a491d4c

Tue, 24 Nov 2020

version 1.6.0

    added Boolean initialisation option

Mon, 23 Nov 2020

version 1.5.1

    fixed nan definition

version 1.5.0

    added nan/inf class level constants

version 1.4.10

    fixed sosfilt

version 1.4.9

    added in-place sort

version 1.4.8

    fixed convolve

version 1.4.7.

    fixed iteration loop in norm

Fri, 20 Nov 2020

version 1.4.6

    fixed interp

Thu, 19 Nov 2020

version 1.4.5

    eliminated fatal micropython error in ndarray_init_helper

version 1.4.4

    fixed min, max

version 1.4.3

    fixed full, zeros, ones

version 1.4.2

    fixed dtype

Wed, 18 Nov 2020

version 1.4.1.

    fixed std

version 1.4.0

    removed size from linalg

version 1.3.8

    fixed trapz

Tue, 17 Nov 2020

version 1.3.7

    fixed in-place power, in-place divide, roll

Mon, 16 Nov 2020

version 1.3.6

    fixed eye

Mon, 16 Nov 2020

version 1.3.5

    fixed trace

Mon, 16 Nov 2020

version 1.3.4

    fixed clip

Mon, 16 Nov 2020

version 1.3.3

    added function pointer option to some binary operators

Fri, 13 Nov 2020

version 1.3.2

    implemented function pointer option in vectorise

Thu, 12 Nov 2020

version 1.3.1

    factored out some of the math functions in re-usable form

Wed, 11 Nov 2020

version 1.3.0

    added dtype function/method/property

Wed, 11 Nov 2020

version 1.2.8

    improved the accuracy of sum for float types

Wed, 11 Nov 2020

version 1.2.7

    fixed transpose
    improved the accuracy of trapz

Tue, 10 Nov 2020

version 1.2.6

    fixed slicing

Mon, 9 Nov 2020

version 1.2.5

    fixed array casting glitch in make_new_core

Mon, 9 Nov 2020

version 1.2.4

    sum/mean/std can flatten the arrays now

Tue, 3 Nov 2020

version 1.2.1

    fixed pointer issue in eig, and corrected the docs

Tue, 3 Nov 2020

version 1.2.0

    added median function

Tue, 3 Nov 2020

version 1.1.4

    fixed norm and shape

Mon, 2 Nov 2020

version 1.1.3

    fixed small glitch in diagonal, and ndarray_make_new_core

Sun, 1 Nov 2020

version 1.1.1

    fixed compilation error for 4D

Sat, 31 Oct 2020

version 1.1.0

    added the diagonal function

Fri, 30 Oct 2020

version 1.0.0

    added :
        support for tensors of rank 4
        proper broadcasting
        views
        .tobytes()
        concatenate
        cross
        full
        logspace
        in-place operators

Sat, 25 Oct 2020

version 0.54.5

    wrong type in slices raise TypeError exception

Fri, 23 Oct 2020

version 0.54.4

    fixed indexing error in slices

Mon, 17 Aug 2020

version 0.54.3

    fixed small error in linalg

Mon, 03 Aug 2020

version 0.54.2

    argsort throws an error, if the array is longer than 65535

Wed, 29 Jul 2020

version 0.54.1

    changed to size_t for the length of arrays

Thu, 23 Jul 2020

version 0.54.0

    added norm to linalg

Wed, 22 Jul 2020

version 0.53.2

    added circuitpython documentation stubs to the source files

Wed, 22 Jul 2020

version 0.53.1

    fixed arange with negative steps

Mon, 20 Jul 2020

version 0.53.0

    added arange to create.c

Thu, 16 Jul 2020

version 0.52.0

    added trapz to approx

Mon, 29 Jun 2020

version 0.51.1

    fixed argmin/argmax issue

Fri, 19 Jun 2020

version 0.51.0

    add sosfilt to the filter sub-module

Fri, 12 Jun 2020

version 0.50.2

    fixes compilation error in openmv

Mon, 1 Jun 2020

version 0.50.1

    fixes error in numerical max/min

Mon, 18 May 2020

version 0.50.0

    move interp to the approx sub-module

Wed, 06 May 2020

version 0.46.0

    add curve_fit to the approx sub-module

version 0.44.0

    add approx sub-module with newton, fmin, and bisect functions

Thu, 30 Apr 2020

version 0.44.0

    add approx sub-module with newton, fmin, and bisect functions

Tue, 19 May 2020

version 0.46.1

    fixed bad error in binary_op

Wed, 6 May 2020

version 0.46

    added vectorisation of python functions

Sat, 2 May 2020

version 0.45.0

    add equal/not_equal to the compare module

Tue, 21 Apr 2020

version 0.42.0

    add minimum/maximum/clip functions

Mon, 20 Apr 2020

version 0.41.6

    argument handling improvement in polyfit

Mon, 20 Apr 2020

version 0.41.5

    fix compilation errors due to https://github.com/micropython/micropython/commit/30840ebc9925bb8ef025dbc2d5982b1bfeb75f1b

Sat, 18 Apr 2020

version 0.41.4

    fix compilation error on hardware ports

Tue, 14 Apr 2020

version 0.41.3

    fix indexing error in dot function

Thu, 9 Apr 2020

version 0.41.2

    fix transpose function

Tue, 7 Apr 2020

version 0.41.2

    fix discrepancy in argmin/argmax behaviour

Tue, 7 Apr 2020

version 0.41.1

    fix error in argsort

Sat, 4 Apr 2020

version 0.41.0

    implemented == and != binary operators

Fri, 3 Apr 2020

version 0.40.0

    added trace to linalg

Thu, 2 Apr 2020

version 0.39.0

    added the ** operator, and operand swapping in binary operators

Thu, 2 Apr 2020

version 0.38.1

    added fast option, when initialising from ndarray_properties

Thu, 12 Mar 2020

version 0.38.0

    added initialisation from ndarray, and the around function

Tue, 10 Mar 2020

version 0.37.0

    added Cholesky decomposition to linalg.c

Thu, 27 Feb 2020

version 0.36.0

    moved zeros, ones, eye and linspace into separate module (they are still bound at the top level)

Thu, 27 Feb 2020

version 0.35.0

    Move zeros, ones back into top level ulab module

Tue, 18 Feb 2020

version 0.34.0

    split ulab into multiple modules

Sun, 16 Feb 2020

version 0.33.2

    moved properties into ndarray_properties.h, implemented pointer arithmetic in fft.c to save some time

Fri, 14 Feb 2020

version 0.33.1

    added the __name__attribute to all sub-modules

Thu, 13 Feb 2020

version 0.33.0

    sub-modules are now proper sub-modules of ulab

Mon, 17 Feb 2020

version 0.32.1

    temporary fix for issue #40

Tue, 11 Feb 2020

version 0.32.0

    added itemsize, size and shape attributes to ndarrays, and removed rawsize

Mon, 10 Feb 2020

version 0.31.0

    removed asbytearray, and added buffer protocol to ndarrays, fixed bad error in filter.c

Sun, 09 Feb 2020

version 0.30.2

    fixed slice_length in ndarray.c

Sat, 08 Feb 2020

version 0.30.1

    fixed typecode error, added variable inspection, and replaced ternary operators in filter.c

Fri, 07 Feb 2020

version 0.30.0

    ulab functions can arbitrarily be excluded from the firmware via the ulab.h configuration file

Thu, 06 Feb 2020

version 0.27.0

    add convolve, the start of a 'filter' functionality group

Wed, 29 Jan 2020

version 0.26.7

    fixed indexing error in linalg.dot

Mon, 20 Jan 2020

version 0.26.6

    replaced MP_ROM_PTR(&mp_const_none_obj), so that module can be compiled for the nucleo board

Tue, 7 Jan 2020

version 0.26.5

    fixed glitch in numerical.c, numerical.h

Mon, 6 Jan 2020

version 0.26.4

    switched version constant to string

Tue, 31 Dec 2019

version 0.263

    changed declaration of ulab_ndarray_type to extern

Fri, 29 Nov 2019

version 0.262

    fixed error in macro in vectorise.h

Thu, 28 Nov 2019

version 0.261

    fixed bad indexing error in linalg.dot

Tue, 6 Nov 2019

version 0.26

    added in-place sorting (method of ndarray), and argsort

Mon, 4 Nov 2019

version 0.25

    added first implementation of sort, and fixed section on compiling the module in the manual

Thu, 31 Oct 2019

version 0.24

    added diff to numerical.c

Tue, 29 Oct 2019

version 0.23

    major revamp of subscription method

Sat, 19 Oct 2019

version 0.21

    fixed trivial bug in .rawsize()

Sat, 19 Oct 2019

version 0.22

    fixed small error in linalg_det, and implemented linalg_eig.


Thu, 17 Oct 2019

version 0.21

    implemented uniform interface for fft, and spectrum, and added ifft.

Wed, 16 Oct 2019

version 0.20

    Added flip function to numerical.c, and moved the size function to linalg. In addition,
    size is a function now, and not a method.

Tue, 15 Oct 2019

version 0.19

    fixed roll in numerical.c: it can now accept the axis=None keyword argument, added determinant to linalg.c

Mon, 14 Oct 2019

version 0.18

    fixed min/man function in numerical.c; it conforms to numpy behaviour

Fri, 11 Oct 2019

version 0.171

    found and fixed small bux in roll function

Fri, 11 Oct 2019

version 0.17

    universal function can now take arbitrary typecodes

Fri, 11 Oct 2019

version 0.161

    fixed bad error in iterator, and make_new_ndarray

Thu, 10 Oct 2019

varsion 0.16

    changed ndarray to array in ulab.c, so as to conform to numpy's notation
    extended subscr method to include slices (partially works)

Tue, 8 Oct 2019

version 0.15

    added inv, neg, pos, and abs unary operators to ndarray.c

Mon, 7 Oct 2019

version 0.14

    made the internal binary_op function tighter, and added keyword arguments to linspace

Sat, 4 Oct 2019

version 0.13

    added the <, <=, >, >= binary operators to ndarray

Fri, 4 Oct 2019

version 0.12

    added .flatten to ndarray, ones, zeros, and eye to linalg

Thu, 3 Oct 2019

version 0.11

    binary operators are now based on macros<|MERGE_RESOLUTION|>--- conflicted
+++ resolved
@@ -1,24 +1,11 @@
-<<<<<<< HEAD
+Fri, 15 Jan 2021
+
+version 2.1.2
+
+    fixed small error in frombuffer
+
 Thu, 14 Jan 2021
 
-version 1.6.2
-
-    fix indexing issue in diff
-
-Mon, 11 Jan 2021
-
-version 1.6.1
-
-    fix issue #282
-=======
-Fri, 15 Jan 2021
-
-version 2.1.2
-
-    fixed small error in frombuffer
-
-Thu, 14 Jan 2021
-
 version 2.1.1
 
     fixed bad error in diff
@@ -34,7 +21,6 @@
 version 2.0.0
 
     implemented numpy/scipy compatibility
->>>>>>> 5a491d4c
 
 Tue, 24 Nov 2020
 
