<<<<<<< HEAD

Sat, 8 Jan 2022

    version 4.3.0

    implement numpy.save, numpy.load
=======
Tue, 18 Jan 2022

version 4.2.1

    fix ndarray_copy_view for Boolean dtypes
>>>>>>> 15918fdb

Fri, 14 Jan 2022

version 4.2.0

    add numpy.size, asarray

Wed, 12 Jan 2022

    version 4.2.0

    implement numpy.save, numpy.load

Wed, 12 Jan 2022

version 4.1.1

    fix complex printout for long arrays

Wed, 12 Jan 2022

version 4.1.0

    add numpy.delete

Sat, 8 Jan 2022

version 4.0.0

    add complex support, .tolist() method, .imag, .real array properties, compress, conjugate, imag, real, sort_complex functions

Fri, 3 Dec 2021

version 3.3.8

    fix any/all function

Tue, 30 Nov 2021

version 3.3.7

    fix sum() for integer/Boolean types

Sat, 20 Nov 2021

version 3.3.6

    fix .shape for arrays of zero length (#454)

Sun, 07 Nov 2021

version 3.3.5

    fix cast in numpy/compare.c:compare_function()

Sat, 07 Aug 2021

version 3.3.4

    change default keyword value in linalg.qr

Fri, 23 Jul 2021

version 3.3.3

    fix compilation for one dimension

Thu, 22 Jul 2021

version 3.3.2

    fix compilation error on SAMD devices

Thu, 22 Jul 2021

version 3.3.1

    fix sum for 4D arrays

Thu, 22 Jul 2021

version 3.3.0

    add QR decomposition

Tue, 13 Jul 2021

version 3.2.0

    add flatiter/flat to ndarray methods

Tue, 22 Jun 2021

version 3.1.1

    fix float comparison in scipy/linalg.c

Sat, 19 Jun 2021

version 3.1.0

    ndarray.shape can now be assigned to

Thu, 17 Jun 2021

version 3.0.1

    add the .T ndarray property

Wed, 9 Jun 2021

version 3.0.0

    implement property getter/setter for micropython

Thu, 3 Jun 2021

version 2.9.0

    add empty as alias for zeros

Thu, 3 Jun 2021

version 2.8.8

    allow functions in approx to take iterables as argument

Thu, 3 Jun 2021

version 2.8.7

    simplify vectorised function code

Wed, 2 Jun 2021

version 2.8.6

    factor out array creation from iterables, so that generic iterables can be passed to numerical functions

Tue, 1 Jun 2021

version 2.8.5

    fix upcasting rules for ndarray + scalar

Mon, 31 May 2021

version 2.8.4

    initialise arange values via macro

Mon, 24 May 2021

version 2.8.3

    fix nan return value

Sat, 22 May 2021

version 2.8.2

    fix all/any/median for empty arrays

Tue, 18 May 2021

version 2.8.1

    fix array initialisation/print with empty iterables

Sun, 16 May 2021

version 2.8.0

    added cho_solve function in scipy.linalg module

Thu, 13 May 2021

version 2.7.1

    fix garbage collection problem

Wed, 5 May 2021

version 2.7.0

    added linalg module in scipy with solve_triangular function

Mon, 26 Apr 2021

version 2.6.2

    fix optimize zero condition

Sat, 23 Apr 2021

version 2.6.1

    fix implementation of math constants


Mon, 22 Mar 2021

version 2.6.0

    add where function

Mon, 8 Mar 2021

version 2.5.1

    fix linspace/logspace/arange for Boolean dtypes

Wed, 03 Mar 2021

version 2.5.0

    added utils sub-module with from_intbuffer function

Tue, 23 Feb 2021

version 2.4.5

    fix dot function

Sun, 21 Feb 2021

version 2.4.3

    re-introduce ndarray_get_buffer, and buffer protocol

Sun, 21 Feb 2021

version 2.4.2

    fix ndarray_is_dense, eye, ones, full, and zeros for Boolean type

Sat, 13 Feb 2021

version 2.4.1

    fixed dot error

Fri, 12 Feb 2021

version 2.4.0

    added byteswap method

Sun, 14 Feb 2021

version 2.3.7

    fixed frombuffer implementation glitch

Sat, 13 Feb 2021

version 2.3.6

    moved trace and dot to the top level

Wed, 10 Feb 2021

version 2.3.5

    fixed invisible error in tools_reduce_axes, simplified the implementation of all/any

Tue, 9 Feb 2021

version 2.3.4

    removed redundant exception from linalg.norm, fixed exception message in tools_reduce_axes

Tue, 9 Feb 2021

version 2.3.3

    linalg.norm should now work with the axis keyword argument

Mon, 8 Feb 2021

version 2.3.2

    improved the accuracy of linalg.norm, and extended it to generic iterables

Mon, 8 Feb 2021

version 2.3.1

    partially fix https://github.com/v923z/micropython-ulab/issues/304, and len unary operator

Mon, 8 Feb 2021

version 2.3.0

    added any and all functions

Fri, 29 Jan 2021

version 2.2.0

    added isinf/infinite functions

Fri, 29 Jan 2021

version 2.1.5

    fixed error, when calculating standard deviation of iterables

wed, 27 Jan 2021

version 2.1.4

    arrays can now be initialised from nested iterables

Thu, 21 Jan 2021

version 2.1.3

    added ifndef/endif wrappers in ulab.h

Fri, 15 Jan 2021

version 2.1.2

    fixed small error in frombuffer

Thu, 14 Jan 2021

version 2.1.1

    fixed bad error in diff

Thu, 26 Nov 2020

version 2.1.0

    implemented frombuffer

Tue, 24 Nov 2020

version 2.0.0

    implemented numpy/scipy compatibility

Tue, 24 Nov 2020

version 1.6.0

    added Boolean initialisation option

Mon, 23 Nov 2020

version 1.5.1

    fixed nan definition

version 1.5.0

    added nan/inf class level constants

version 1.4.10

    fixed sosfilt

version 1.4.9

    added in-place sort

version 1.4.8

    fixed convolve

version 1.4.7.

    fixed iteration loop in norm

Fri, 20 Nov 2020

version 1.4.6

    fixed interp

Thu, 19 Nov 2020

version 1.4.5

    eliminated fatal micropython error in ndarray_init_helper

version 1.4.4

    fixed min, max

version 1.4.3

    fixed full, zeros, ones

version 1.4.2

    fixed dtype

Wed, 18 Nov 2020

version 1.4.1.

    fixed std

version 1.4.0

    removed size from linalg

version 1.3.8

    fixed trapz

Tue, 17 Nov 2020

version 1.3.7

    fixed in-place power, in-place divide, roll

Mon, 16 Nov 2020

version 1.3.6

    fixed eye

Mon, 16 Nov 2020

version 1.3.5

    fixed trace

Mon, 16 Nov 2020

version 1.3.4

    fixed clip

Mon, 16 Nov 2020

version 1.3.3

    added function pointer option to some binary operators

Fri, 13 Nov 2020

version 1.3.2

    implemented function pointer option in vectorise

Thu, 12 Nov 2020

version 1.3.1

    factored out some of the math functions in re-usable form

Wed, 11 Nov 2020

version 1.3.0

    added dtype function/method/property

Wed, 11 Nov 2020

version 1.2.8

    improved the accuracy of sum for float types

Wed, 11 Nov 2020

version 1.2.7

    fixed transpose
    improved the accuracy of trapz

Tue, 10 Nov 2020

version 1.2.6

    fixed slicing

Mon, 9 Nov 2020

version 1.2.5

    fixed array casting glitch in make_new_core

Mon, 9 Nov 2020

version 1.2.4

    sum/mean/std can flatten the arrays now

Tue, 3 Nov 2020

version 1.2.1

    fixed pointer issue in eig, and corrected the docs

Tue, 3 Nov 2020

version 1.2.0

    added median function

Tue, 3 Nov 2020

version 1.1.4

    fixed norm and shape

Mon, 2 Nov 2020

version 1.1.3

    fixed small glitch in diagonal, and ndarray_make_new_core

Sun, 1 Nov 2020

version 1.1.1

    fixed compilation error for 4D

Sat, 31 Oct 2020

version 1.1.0

    added the diagonal function

Fri, 30 Oct 2020

version 1.0.0

    added :
        support for tensors of rank 4
        proper broadcasting
        views
        .tobytes()
        concatenate
        cross
        full
        logspace
        in-place operators

Sat, 25 Oct 2020

version 0.54.5

    wrong type in slices raise TypeError exception

Fri, 23 Oct 2020

version 0.54.4

    fixed indexing error in slices

Mon, 17 Aug 2020

version 0.54.3

    fixed small error in linalg

Mon, 03 Aug 2020

version 0.54.2

    argsort throws an error, if the array is longer than 65535

Wed, 29 Jul 2020

version 0.54.1

    changed to size_t for the length of arrays

Thu, 23 Jul 2020

version 0.54.0

    added norm to linalg

Wed, 22 Jul 2020

version 0.53.2

    added circuitpython documentation stubs to the source files

Wed, 22 Jul 2020

version 0.53.1

    fixed arange with negative steps

Mon, 20 Jul 2020

version 0.53.0

    added arange to create.c

Thu, 16 Jul 2020

version 0.52.0

    added trapz to approx

Mon, 29 Jun 2020

version 0.51.1

    fixed argmin/argmax issue

Fri, 19 Jun 2020

version 0.51.0

    add sosfilt to the filter sub-module

Fri, 12 Jun 2020

version 0.50.2

    fixes compilation error in openmv

Mon, 1 Jun 2020

version 0.50.1

    fixes error in numerical max/min

Mon, 18 May 2020

version 0.50.0

    move interp to the approx sub-module

Wed, 06 May 2020

version 0.46.0

    add curve_fit to the approx sub-module

version 0.44.0

    add approx sub-module with newton, fmin, and bisect functions

Thu, 30 Apr 2020

version 0.44.0

    add approx sub-module with newton, fmin, and bisect functions

Tue, 19 May 2020

version 0.46.1

    fixed bad error in binary_op

Wed, 6 May 2020

version 0.46

    added vectorisation of python functions

Sat, 2 May 2020

version 0.45.0

    add equal/not_equal to the compare module

Tue, 21 Apr 2020

version 0.42.0

    add minimum/maximum/clip functions

Mon, 20 Apr 2020

version 0.41.6

    argument handling improvement in polyfit

Mon, 20 Apr 2020

version 0.41.5

    fix compilation errors due to https://github.com/micropython/micropython/commit/30840ebc9925bb8ef025dbc2d5982b1bfeb75f1b

Sat, 18 Apr 2020

version 0.41.4

    fix compilation error on hardware ports

Tue, 14 Apr 2020

version 0.41.3

    fix indexing error in dot function

Thu, 9 Apr 2020

version 0.41.2

    fix transpose function

Tue, 7 Apr 2020

version 0.41.2

    fix discrepancy in argmin/argmax behaviour

Tue, 7 Apr 2020

version 0.41.1

    fix error in argsort

Sat, 4 Apr 2020

version 0.41.0

    implemented == and != binary operators

Fri, 3 Apr 2020

version 0.40.0

    added trace to linalg

Thu, 2 Apr 2020

version 0.39.0

    added the ** operator, and operand swapping in binary operators

Thu, 2 Apr 2020

version 0.38.1

    added fast option, when initialising from ndarray_properties

Thu, 12 Mar 2020

version 0.38.0

    added initialisation from ndarray, and the around function

Tue, 10 Mar 2020

version 0.37.0

    added Cholesky decomposition to linalg.c

Thu, 27 Feb 2020

version 0.36.0

    moved zeros, ones, eye and linspace into separate module (they are still bound at the top level)

Thu, 27 Feb 2020

version 0.35.0

    Move zeros, ones back into top level ulab module

Tue, 18 Feb 2020

version 0.34.0

    split ulab into multiple modules

Sun, 16 Feb 2020

version 0.33.2

    moved properties into ndarray_properties.h, implemented pointer arithmetic in fft.c to save some time

Fri, 14 Feb 2020

version 0.33.1

    added the __name__attribute to all sub-modules

Thu, 13 Feb 2020

version 0.33.0

    sub-modules are now proper sub-modules of ulab

Mon, 17 Feb 2020

version 0.32.1

    temporary fix for issue #40

Tue, 11 Feb 2020

version 0.32.0

    added itemsize, size and shape attributes to ndarrays, and removed rawsize

Mon, 10 Feb 2020

version 0.31.0

    removed asbytearray, and added buffer protocol to ndarrays, fixed bad error in filter.c

Sun, 09 Feb 2020

version 0.30.2

    fixed slice_length in ndarray.c

Sat, 08 Feb 2020

version 0.30.1

    fixed typecode error, added variable inspection, and replaced ternary operators in filter.c

Fri, 07 Feb 2020

version 0.30.0

    ulab functions can arbitrarily be excluded from the firmware via the ulab.h configuration file

Thu, 06 Feb 2020

version 0.27.0

    add convolve, the start of a 'filter' functionality group

Wed, 29 Jan 2020

version 0.26.7

    fixed indexing error in linalg.dot

Mon, 20 Jan 2020

version 0.26.6

    replaced MP_ROM_PTR(&mp_const_none_obj), so that module can be compiled for the nucleo board

Tue, 7 Jan 2020

version 0.26.5

    fixed glitch in numerical.c, numerical.h

Mon, 6 Jan 2020

version 0.26.4

    switched version constant to string

Tue, 31 Dec 2019

version 0.263

    changed declaration of ulab_ndarray_type to extern

Fri, 29 Nov 2019

version 0.262

    fixed error in macro in vectorise.h

Thu, 28 Nov 2019

version 0.261

    fixed bad indexing error in linalg.dot

Tue, 6 Nov 2019

version 0.26

    added in-place sorting (method of ndarray), and argsort

Mon, 4 Nov 2019

version 0.25

    added first implementation of sort, and fixed section on compiling the module in the manual

Thu, 31 Oct 2019

version 0.24

    added diff to numerical.c

Tue, 29 Oct 2019

version 0.23

    major revamp of subscription method

Sat, 19 Oct 2019

version 0.21

    fixed trivial bug in .rawsize()

Sat, 19 Oct 2019

version 0.22

    fixed small error in linalg_det, and implemented linalg_eig.


Thu, 17 Oct 2019

version 0.21

    implemented uniform interface for fft, and spectrum, and added ifft.

Wed, 16 Oct 2019

version 0.20

    Added flip function to numerical.c, and moved the size function to linalg. In addition,
    size is a function now, and not a method.

Tue, 15 Oct 2019

version 0.19

    fixed roll in numerical.c: it can now accept the axis=None keyword argument, added determinant to linalg.c

Mon, 14 Oct 2019

version 0.18

    fixed min/man function in numerical.c; it conforms to numpy behaviour

Fri, 11 Oct 2019

version 0.171

    found and fixed small bux in roll function

Fri, 11 Oct 2019

version 0.17

    universal function can now take arbitrary typecodes

Fri, 11 Oct 2019

version 0.161

    fixed bad error in iterator, and make_new_ndarray

Thu, 10 Oct 2019

varsion 0.16

    changed ndarray to array in ulab.c, so as to conform to numpy's notation
    extended subscr method to include slices (partially works)

Tue, 8 Oct 2019

version 0.15

    added inv, neg, pos, and abs unary operators to ndarray.c

Mon, 7 Oct 2019

version 0.14

    made the internal binary_op function tighter, and added keyword arguments to linspace

Sat, 4 Oct 2019

version 0.13

    added the <, <=, >, >= binary operators to ndarray

Fri, 4 Oct 2019

version 0.12

    added .flatten to ndarray, ones, zeros, and eye to linalg

Thu, 3 Oct 2019

version 0.11

    binary operators are now based on macros<|MERGE_RESOLUTION|>--- conflicted
+++ resolved
@@ -1,17 +1,14 @@
-<<<<<<< HEAD
-
-Sat, 8 Jan 2022
+Wed, 19 Jan 2022
 
     version 4.3.0
 
     implement numpy.save, numpy.load
-=======
+
 Tue, 18 Jan 2022
 
 version 4.2.1
 
     fix ndarray_copy_view for Boolean dtypes
->>>>>>> 15918fdb
 
 Fri, 14 Jan 2022
 
