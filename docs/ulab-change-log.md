--- conflicted
+++ resolved
@@ -1,10 +1,9 @@
-<<<<<<< HEAD
 Tue, 9 Jan 2024
 
 version 6.5.0
 
     add random module
-=======
+
 Mon, 25 Dec 2023
 
 version 6.4.3
@@ -21,10 +20,7 @@
 
 version 6.4.1
 
-```
-fix BOOLEAN issue, which would cause numpy.where funciton abnormally on RP2040(#643)
-```
->>>>>>> 7a937061
+  fix BOOLEAN issue, which would cause numpy.where funciton abnormally on RP2040(#643)
 
 Thu, 20 Jul 2023
 
