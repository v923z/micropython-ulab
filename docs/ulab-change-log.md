--- conflicted
+++ resolved
@@ -1,10 +1,9 @@
-<<<<<<< HEAD
-Wed, 4 Nov 2020
+Wed, 11 Nov 2020
 
 version 1.3
 
     added dtype function/method/property
-=======
+
 Wed, 11 Nov 2020
 
 version 1.2.8
@@ -59,7 +58,6 @@
 version 1.1.3
 
     fixed small glitch in diagonal, and ndarray_make_new_core
->>>>>>> f82d3947
 
 Sun, 1 Nov 2020
 
