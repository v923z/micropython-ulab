--- conflicted
+++ resolved
@@ -1,28 +1,26 @@
-<<<<<<< HEAD
 Sat, 13 Feb 2021
 
+version 2.4.1
+
+    fixed dot error
+
+Fri, 12 Feb 2021
+
+version 2.4.0
+
+    added byteswap method
+
+Sun, 14 Feb 2021
+
 version 2.3.7
 
-    fixed dot error
+    fixed frombuffer implementation glitch
 
 Sat, 13 Feb 2021
 
 version 2.3.6
 
     moved trace and dot to the top level
-=======
-Fri, 12 Feb 2021
-
-version 2.4.0
-
-    added byteswap method
-
-Sun, 14 Feb 2021
-
-version 2.3.7
-
-    fixed frombuffer implementation glitch
->>>>>>> bd9cd881
 
 Wed, 10 Feb 2021
 
