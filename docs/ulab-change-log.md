--- conflicted
+++ resolved
@@ -1,11 +1,9 @@
-<<<<<<< HEAD
 Sat, 1 Jul 2023
 
 version 6.3.5
 
     allow function itertor in math functions with the out keyword
 
-=======
 Fri, 12 May 2023
 
 version 6.3.4
@@ -28,7 +26,6 @@
 
     add bitwise operators
  
->>>>>>> 38caf84b
 Wed, 17 May 2023
 
 version 6.1.1
