{
 "cells": [
  {
   "cell_type": "markdown",
   "metadata": {
    "ExecuteTime": {
     "end_time": "2020-05-01T09:27:13.438054Z",
     "start_time": "2020-05-01T09:27:13.191491Z"
    }
   },
   "source": [
    "# conf.py"
   ]
  },
  {
   "cell_type": "code",
   "execution_count": 7,
   "metadata": {
    "ExecuteTime": {
<<<<<<< HEAD
     "end_time": "2020-11-02T20:37:44.181395Z",
     "start_time": "2020-11-02T20:37:44.075243Z"
=======
     "end_time": "2020-11-03T20:26:50.212009Z",
     "start_time": "2020-11-03T20:26:50.202152Z"
>>>>>>> f82d3947
    }
   },
   "outputs": [
    {
     "name": "stdout",
     "output_type": "stream",
     "text": [
      "Overwriting manual/source/conf.py\n"
     ]
    }
   ],
   "source": [
    "%%writefile manual/source/conf.py\n",
    "# Configuration file for the Sphinx documentation builder.\n",
    "#\n",
    "# This file only contains a selection of the most common options. For a full\n",
    "# list see the documentation:\n",
    "# http://www.sphinx-doc.org/en/master/config\n",
    "\n",
    "# -- Path setup --------------------------------------------------------------\n",
    "\n",
    "# If extensions (or modules to document with autodoc) are in another directory,\n",
    "# add these directories to sys.path here. If the directory is relative to the\n",
    "# documentation root, use os.path.abspath to make it absolute, like shown here.\n",
    "#\n",
    "import os\n",
    "# import sys\n",
    "# sys.path.insert(0, os.path.abspath('.'))\n",
    "\n",
    "#import sphinx_rtd_theme\n",
    "\n",
    "from sphinx.transforms import SphinxTransform\n",
    "from docutils import nodes\n",
    "from sphinx import addnodes\n",
    "\n",
    "# -- Project information -----------------------------------------------------\n",
    "\n",
    "project = 'The ulab book'\n",
    "copyright = '2019-2020, Zoltán Vörös and contributors'\n",
    "author = 'Zoltán Vörös'\n",
    "\n",
    "# The full version, including alpha/beta/rc tags\n",
<<<<<<< HEAD
    "release = '1.2.0'\n",
=======
    "release = '1.2.1'\n",
>>>>>>> f82d3947
    "\n",
    "\n",
    "# -- General configuration ---------------------------------------------------\n",
    "\n",
    "# Add any Sphinx extension module names here, as strings. They can be\n",
    "# extensions coming with Sphinx (named 'sphinx.ext.*') or your custom\n",
    "# ones.\n",
    "extensions = [\n",
    "]\n",
    "\n",
    "# Add any paths that contain templates here, relative to this directory.\n",
    "templates_path = ['_templates']\n",
    "\n",
    "# List of patterns, relative to source directory, that match files and\n",
    "# directories to ignore when looking for source files.\n",
    "# This pattern also affects html_static_path and html_extra_path.\n",
    "exclude_patterns = []\n",
    "\n",
    "\n",
    "# Add any paths that contain custom static files (such as style sheets) here,\n",
    "# relative to this directory. They are copied after the builtin static files,\n",
    "# so a file named \"default.css\" will overwrite the builtin \"default.css\".\n",
    "html_static_path = ['_static']\n",
    "\n",
    "latex_maketitle = r'''\n",
    "\\begin{titlepage}\n",
    "\\begin{flushright}\n",
    "\\Huge\\textbf{The $\\mu$lab book}\n",
    "\\vskip 0.5em\n",
    "\\LARGE\n",
    "\\textbf{Release 1.2.1}\n",
    "\\vskip 5em\n",
    "\\huge\\textbf{Zoltán Vörös}\n",
    "\\end{flushright}\n",
    "\\begin{flushright}\n",
    "\\LARGE\n",
    "\\vskip 2em\n",
    "with contributions by\n",
    "\\vskip 2em\n",
    "\\textbf{Roberto Colistete Jr.}\n",
    "\\vskip 0.2em\n",
    "\\textbf{Jeff Epler}\n",
    "\\vskip 0.2em\n",
    "\\textbf{Taku Fukada}\n",
    "\\vskip 0.2em\n",
    "\\textbf{Diego Elio Pettenò}\n",
    "\\vskip 0.2em\n",
    "\\textbf{Scott Shawcroft}\n",
    "\\vskip 5em\n",
    "\\today\n",
    "\\end{flushright}\n",
    "\\end{titlepage}\n",
    "'''\n",
    "\n",
    "latex_elements = {\n",
    "    'maketitle': latex_maketitle\n",
    "}\n",
    "\n",
    "\n",
    "master_doc = 'index'\n",
    "\n",
    "author=u'Zoltán Vörös'\n",
    "copyright=author\n",
    "language='en'\n",
    "\n",
    "latex_documents = [\n",
    "(master_doc, 'the-ulab-book.tex', 'The $\\mu$lab book',\n",
    "'Zoltán Vörös', 'manual'),\n",
    "]\n",
    "\n",
    "# sphinx-autoapi\n",
    "extensions.append('autoapi.extension')\n",
    "autoapi_type = 'python'\n",
    "autoapi_keep_files = True\n",
    "autoapi_dirs = [\"ulab\"]\n",
    "autoapi_add_toctree_entry = False\n",
    "autoapi_options = ['members', 'undoc-members', 'private-members', 'show-inheritance', 'special-members']\n",
    "autoapi_template_dir = '../autoapi/templates'\n",
    "autoapi_python_class_content = \"both\"\n",
    "autoapi_python_use_implicit_namespaces = True\n",
    "autoapi_root = \".\"\n",
    "\n",
    "\n",
    "# Read the docs theme\n",
    "on_rtd = os.environ.get('READTHEDOCS', None) == 'True'\n",
    "if not on_rtd:\n",
    "    try:\n",
    "        import sphinx_rtd_theme\n",
    "        html_theme = 'sphinx_rtd_theme'\n",
    "        html_theme_path = [sphinx_rtd_theme.get_html_theme_path(), '.']\n",
    "    except ImportError:\n",
    "        html_theme = 'default'\n",
    "        html_theme_path = ['.']\n",
    "else:\n",
    "    html_theme_path = ['.']\n",
    "\n",
    "\n",
    "class UlabTransform(SphinxTransform):\n",
    "    default_priority = 870\n",
    "\n",
    "    def _convert_first_paragraph_into_title(self):\n",
    "        title = self.document.next_node(nodes.title)\n",
    "        paragraph = self.document.next_node(nodes.paragraph)\n",
    "        if not title or not paragraph:\n",
    "            return\n",
    "        if isinstance(paragraph[0], nodes.paragraph):\n",
    "            paragraph = paragraph[0]\n",
    "        if all(isinstance(child, nodes.Text) for child in paragraph.children):\n",
    "            for child in paragraph.children:\n",
    "                title.append(nodes.Text(\" \\u2013 \"))\n",
    "                title.append(child)\n",
    "            paragraph.parent.remove(paragraph)\n",
    "\n",
    "    def _enable_linking_to_nonclass_targets(self):\n",
    "        for desc in self.document.traverse(addnodes.desc):\n",
    "            for xref in desc.traverse(addnodes.pending_xref):\n",
    "                if xref.attributes.get(\"reftype\") == \"class\":\n",
    "                    xref.attributes.pop(\"refspecific\", None)\n",
    "\n",
    "    def apply(self, **kwargs):\n",
    "        docname = self.env.docname\n",
    "        if docname.startswith(\"ulab/\"):\n",
    "            self._convert_first_paragraph_into_title()\n",
    "            self._enable_linking_to_nonclass_targets()\n",
    "\n",
    "\n",
    "def setup(app):\n",
    "    app.add_transform(UlabTransform)"
   ]
  },
  {
   "cell_type": "code",
   "execution_count": 66,
   "metadata": {
    "ExecuteTime": {
     "end_time": "2020-10-25T21:49:23.781697Z",
     "start_time": "2020-10-25T21:49:23.768534Z"
    }
   },
   "outputs": [
    {
     "name": "stdout",
     "output_type": "stream",
     "text": [
      "Overwriting manual/source/index.rst\n"
     ]
    }
   ],
   "source": [
    "%%writefile manual/source/index.rst\n",
    "\n",
    ".. ulab-manual documentation master file, created by\n",
    "   sphinx-quickstart on Sat Oct 19 12:48:00 2019.\n",
    "   You can adapt this file completely to your liking, but it should at least\n",
    "   contain the root `toctree` directive.\n",
    "\n",
    "Welcome to the ulab book!\n",
    "=======================================\n",
    "\n",
    "\n",
    ".. toctree::\n",
    "   :maxdepth: 3\n",
    "   :caption: Contents:\n",
    "\n",
    "   ulab-intro\n",
    "   ulab-ndarray\n",
    "   ulab-approx\n",
    "   ulab-compare\n",
    "   ulab-fft\n",
    "   ulab-filter\n",
    "   ulab-linalg\n",
    "   ulab-numerical\n",
    "   ulab-poly\n",
    "   ulab-vectorise\n",
    "   ulab-programming\n",
    "\n",
    "Indices and tables\n",
    "==================\n",
    "\n",
    "* :ref:`genindex`\n",
    "* :ref:`modindex`\n",
    "* :ref:`search`"
   ]
  },
  {
   "cell_type": "markdown",
   "metadata": {},
   "source": [
    "# Notebook conversion"
   ]
  },
  {
   "cell_type": "code",
<<<<<<< HEAD
   "execution_count": 8,
   "metadata": {
    "ExecuteTime": {
     "end_time": "2020-11-02T20:38:00.507715Z",
     "start_time": "2020-11-02T20:38:00.427292Z"
=======
   "execution_count": 2,
   "metadata": {
    "ExecuteTime": {
     "end_time": "2020-11-03T20:26:54.904105Z",
     "start_time": "2020-11-03T20:26:53.219731Z"
>>>>>>> f82d3947
    }
   },
   "outputs": [],
   "source": [
    "import nbformat as nb\n",
    "import nbformat.v4.nbbase as nb4\n",
    "from nbconvert import RSTExporter\n",
    "\n",
    "from jinja2 import FileSystemLoader\n",
    "rstexporter = RSTExporter(\n",
    "    extra_loaders=[FileSystemLoader('./templates')],\n",
    "    template_file = './templates/manual.tpl'\n",
    ")\n",
    "\n",
    "def convert_notebook(fn):\n",
    "    source = nb.read(fn+'.ipynb', nb.NO_CONVERT)\n",
    "    notebook = nb4.new_notebook()\n",
    "    append_cell = False\n",
    "    for cell in source['cells']:\n",
    "        if append_cell:\n",
    "            notebook.cells.append(cell)\n",
    "        else:\n",
    "            if cell.cell_type == 'markdown':\n",
    "                if cell.source == '__END_OF_DEFS__':\n",
    "                    append_cell = True\n",
    "                    \n",
    "    (rst, resources) = rstexporter.from_notebook_node(notebook)\n",
    "    with open('./manual/source/' + fn + '.rst', 'w') as fout:\n",
    "        fout.write(rst)"
   ]
  },
  {
   "cell_type": "code",
<<<<<<< HEAD
   "execution_count": 9,
   "metadata": {
    "ExecuteTime": {
     "end_time": "2020-11-02T20:38:44.508163Z",
     "start_time": "2020-11-02T20:38:36.180603Z"
=======
   "execution_count": 3,
   "metadata": {
    "ExecuteTime": {
     "end_time": "2020-11-03T20:27:00.291103Z",
     "start_time": "2020-11-03T20:26:54.934703Z"
>>>>>>> f82d3947
    }
   },
   "outputs": [],
   "source": [
    "files = ['ulab-intro',\n",
    "         'ulab-ndarray',\n",
    "         'ulab-approx', \n",
    "         'ulab-compare',\n",
    "         'ulab-fft',\n",
    "         'ulab-filter',\n",
    "         'ulab-linalg',\n",
    "         'ulab-numerical',\n",
    "         'ulab-poly',\n",
    "         'ulab-vectorise',\n",
    "         'ulab-programming']\n",
    "\n",
    "for file in files:\n",
    "    convert_notebook(file)"
   ]
  },
  {
   "cell_type": "markdown",
   "metadata": {},
   "source": [
    "## Template"
   ]
  },
  {
   "cell_type": "code",
   "execution_count": 2,
   "metadata": {
    "ExecuteTime": {
     "end_time": "2020-10-30T19:04:50.295563Z",
     "start_time": "2020-10-30T19:04:50.227535Z"
    }
   },
   "outputs": [
    {
     "name": "stdout",
     "output_type": "stream",
     "text": [
      "Overwriting ./templates/manual.tpl\n"
     ]
    }
   ],
   "source": [
    "%%writefile ./templates/manual.tpl\n",
    "\n",
    "{%- extends 'display_priority.tpl' -%}\n",
    "\n",
    "\n",
    "{% block in_prompt %}\n",
    "{% endblock in_prompt %}\n",
    "\n",
    "{% block output_prompt %}\n",
    "{% endblock output_prompt %}\n",
    "\n",
    "{% block input scoped%}\n",
    "\n",
    "{%- if cell.source.split('\\n')[0].startswith('%%micropython') -%}\n",
    ".. code::\n",
    "        \n",
    "{{ '\\n'.join(['# code to be run in micropython'] + cell.source.strip().split('\\n')[1:]) | indent}}\n",
    "\n",
    "{%- else -%}\n",
    ".. code::\n",
    "\n",
    "{{ '\\n'.join(['# code to be run in CPython\\n'] + cell.source.strip().split('\\n')) | indent}}\n",
    "{%- endif -%}\n",
    "{% endblock input %}\n",
    "\n",
    "{% block error %}\n",
    "::\n",
    "\n",
    "{{ super() }}\n",
    "{% endblock error %}\n",
    "\n",
    "{% block traceback_line %}\n",
    "{{ line | indent | strip_ansi }}\n",
    "{% endblock traceback_line %}\n",
    "\n",
    "{% block execute_result %}\n",
    "{% block data_priority scoped %}\n",
    "{{ super() }}\n",
    "{% endblock %}\n",
    "{% endblock execute_result %}\n",
    "\n",
    "{% block stream %}\n",
    ".. parsed-literal::\n",
    "\n",
    "{{ output.text | indent }}\n",
    "{% endblock stream %}\n",
    "\n",
    "{% block data_svg %}\n",
    ".. image:: {{ output.metadata.filenames['image/svg+xml'] | urlencode }}\n",
    "{% endblock data_svg %}\n",
    "\n",
    "{% block data_png %}\n",
    ".. image:: {{ output.metadata.filenames['image/png'] | urlencode }}\n",
    "{%- set width=output | get_metadata('width', 'image/png') -%}\n",
    "{%- if width is not none %}\n",
    "   :width: {{ width }}px\n",
    "{%- endif %}\n",
    "{%- set height=output | get_metadata('height', 'image/png') -%}\n",
    "{%- if height is not none %}\n",
    "   :height: {{ height }}px\n",
    "{%- endif %}\n",
    "{% endblock data_png %}\n",
    "\n",
    "{% block data_jpg %}\n",
    ".. image:: {{ output.metadata.filenames['image/jpeg'] | urlencode }}\n",
    "{%- set width=output | get_metadata('width', 'image/jpeg') -%}\n",
    "{%- if width is not none %}\n",
    "   :width: {{ width }}px\n",
    "{%- endif %}\n",
    "{%- set height=output | get_metadata('height', 'image/jpeg') -%}\n",
    "{%- if height is not none %}\n",
    "   :height: {{ height }}px\n",
    "{%- endif %}\n",
    "{% endblock data_jpg %}\n",
    "\n",
    "{% block data_markdown %}\n",
    "{{ output.data['text/markdown'] | convert_pandoc(\"markdown\", \"rst\") }}\n",
    "{% endblock data_markdown %}\n",
    "\n",
    "{% block data_latex %}\n",
    ".. math::\n",
    "\n",
    "{{ output.data['text/latex'] | strip_dollars | indent }}\n",
    "{% endblock data_latex %}\n",
    "\n",
    "{% block data_text scoped %}\n",
    ".. parsed-literal::\n",
    "\n",
    "{{ output.data['text/plain'] | indent }}\n",
    "{% endblock data_text %}\n",
    "\n",
    "{% block data_html scoped %}\n",
    ".. raw:: html\n",
    "\n",
    "{{ output.data['text/html'] | indent }}\n",
    "{% endblock data_html %}\n",
    "\n",
    "{% block markdowncell scoped %}\n",
    "{{ cell.source | convert_pandoc(\"markdown\", \"rst\") }}\n",
    "{% endblock markdowncell %}\n",
    "\n",
    "{%- block rawcell scoped -%}\n",
    "{%- if cell.metadata.get('raw_mimetype', '').lower() in resources.get('raw_mimetypes', ['']) %}\n",
    "{{cell.source}}\n",
    "{% endif -%}\n",
    "{%- endblock rawcell -%}\n",
    "\n",
    "{% block headingcell scoped %}\n",
    "{{ (\"#\" * cell.level + cell.source) | replace('\\n', ' ') | convert_pandoc(\"markdown\", \"rst\") }}\n",
    "{% endblock headingcell %}\n",
    "\n",
    "{% block unknowncell scoped %}\n",
    "unknown type  {{cell.type}}\n",
    "{% endblock unknowncell %}\n"
   ]
  },
  {
   "cell_type": "code",
   "execution_count": null,
   "metadata": {},
   "outputs": [],
   "source": []
  }
 ],
 "metadata": {
  "kernelspec": {
   "display_name": "Python 3",
   "language": "python",
   "name": "python3"
  },
  "language_info": {
   "codemirror_mode": {
    "name": "ipython",
    "version": 3
   },
   "file_extension": ".py",
   "mimetype": "text/x-python",
   "name": "python",
   "nbconvert_exporter": "python",
   "pygments_lexer": "ipython3",
   "version": "3.7.6"
  },
  "toc": {
   "base_numbering": 1,
   "nav_menu": {},
   "number_sections": true,
   "sideBar": true,
   "skip_h1_title": false,
   "title_cell": "Table of Contents",
   "title_sidebar": "Contents",
   "toc_cell": false,
   "toc_position": {
    "height": "calc(100% - 180px)",
    "left": "10px",
    "top": "150px",
    "width": "382.797px"
   },
   "toc_section_display": true,
   "toc_window_display": true
  },
  "varInspector": {
   "cols": {
    "lenName": 16,
    "lenType": 16,
    "lenVar": 40
   },
   "kernels_config": {
    "python": {
     "delete_cmd_postfix": "",
     "delete_cmd_prefix": "del ",
     "library": "var_list.py",
     "varRefreshCmd": "print(var_dic_list())"
    },
    "r": {
     "delete_cmd_postfix": ") ",
     "delete_cmd_prefix": "rm(",
     "library": "var_list.r",
     "varRefreshCmd": "cat(var_dic_list()) "
    }
   },
   "types_to_exclude": [
    "module",
    "function",
    "builtin_function_or_method",
    "instance",
    "_Feature"
   ],
   "window_display": false
  }
 },
 "nbformat": 4,
 "nbformat_minor": 4
}<|MERGE_RESOLUTION|>--- conflicted
+++ resolved
@@ -17,13 +17,8 @@
    "execution_count": 7,
    "metadata": {
     "ExecuteTime": {
-<<<<<<< HEAD
      "end_time": "2020-11-02T20:37:44.181395Z",
      "start_time": "2020-11-02T20:37:44.075243Z"
-=======
-     "end_time": "2020-11-03T20:26:50.212009Z",
-     "start_time": "2020-11-03T20:26:50.202152Z"
->>>>>>> f82d3947
     }
    },
    "outputs": [
@@ -66,11 +61,7 @@
     "author = 'Zoltán Vörös'\n",
     "\n",
     "# The full version, including alpha/beta/rc tags\n",
-<<<<<<< HEAD
-    "release = '1.2.0'\n",
-=======
-    "release = '1.2.1'\n",
->>>>>>> f82d3947
+    "release = '1.3.0'\n",
     "\n",
     "\n",
     "# -- General configuration ---------------------------------------------------\n",
@@ -264,19 +255,11 @@
   },
   {
    "cell_type": "code",
-<<<<<<< HEAD
    "execution_count": 8,
    "metadata": {
     "ExecuteTime": {
      "end_time": "2020-11-02T20:38:00.507715Z",
      "start_time": "2020-11-02T20:38:00.427292Z"
-=======
-   "execution_count": 2,
-   "metadata": {
-    "ExecuteTime": {
-     "end_time": "2020-11-03T20:26:54.904105Z",
-     "start_time": "2020-11-03T20:26:53.219731Z"
->>>>>>> f82d3947
     }
    },
    "outputs": [],
@@ -310,19 +293,11 @@
   },
   {
    "cell_type": "code",
-<<<<<<< HEAD
    "execution_count": 9,
    "metadata": {
     "ExecuteTime": {
      "end_time": "2020-11-02T20:38:44.508163Z",
      "start_time": "2020-11-02T20:38:36.180603Z"
-=======
-   "execution_count": 3,
-   "metadata": {
-    "ExecuteTime": {
-     "end_time": "2020-11-03T20:27:00.291103Z",
-     "start_time": "2020-11-03T20:26:54.934703Z"
->>>>>>> f82d3947
     }
    },
    "outputs": [],
